--- conflicted
+++ resolved
@@ -222,14 +222,6 @@
 # overridden in the next build.
 #
 function get_playbook() {
-<<<<<<< HEAD
-    echo -e "[INFO]  : Generating  playbook $PWD"
-    ./sas-orchestration build --input ${SAS_VIYA_DEPLOYMENT_DATA_ZIP}
-    tar xvf SAS_Viya_playbook.tgz
-    rm SAS_Viya_playbook.tgz
-    cp sas_viya_playbook/*.pem .
-}
-=======
     if [[ -d ${SAS_VIYA_PLAYBOOK_DIR} ]]; then
         # Playbook path given and it's valid
         cp --verbose ${SAS_VIYA_PLAYBOOK_DIR} .
@@ -246,7 +238,6 @@
             mv sas-orchestration ../
             SAS_ORCHESTRATION_LOCATION=${PWD}/../
         fi
->>>>>>> 99097bdc
 
         echo -e "[INFO] : Building the playbook from the SOE zip."
         ${SAS_ORCHESTRATION_LOCATION} build \
@@ -270,25 +261,6 @@
     sas_datetime=$(date "+%Y%m%d%H%M%S")
     sas_sha1=$(git rev-parse --short HEAD)
 
-<<<<<<< HEAD
-    [[ -z ${SAS_RECIPE_TYPE+x} ]]         && SAS_RECIPE_TYPE=single
-    [[ -z ${CHECK_MIRROR_URL+x} ]]        && CHECK_MIRROR_URL=false
-    [[ -z ${CHECK_DOCKER_URL+x} ]]        && CHECK_DOCKER_URL=false
-    [[ -z ${SAS_DOCKER_TAG+x} ]]          && SAS_DOCKER_TAG=${sas_version}-${sas_datetime}-${sas_sha1}
-    [[ -n "${BASEIMAGE}" ]]               && BUILD_ARG_BASEIMAGE="--build-arg BASEIMAGE=${BASEIMAGE}"
-    [[ -n "${BASETAG}" ]]                 && BUILD_ARG_BASETAG="--build-arg BASETAG=${BASETAG}"
-    [[ -n "${SAS_RPM_REPO_URL}" ]]        && BUILD_ARG_SAS_RPM_REPO_URL="--build-arg SAS_RPM_REPO_URL=${SAS_RPM_REPO_URL}"
-    [[ -n "${PLATFORM}" ]]                && BUILD_ARG_PLATFORM="--build-arg PLATFORM=${PLATFORM}"
-
-    # Start with a clean working space by moving everything into the debug directory
-    #if [[ -d debug/ ]]; then 
-    #   rm -rf debug/
-    #fi
-    #mkdir debug
-    cp templates/container.yml debug/
-    cp templates/generate_manifests.yml debug/
-    pushd debug
-=======
     [[ -z ${SAS_RECIPE_TYPE+x} ]]           && SAS_RECIPE_TYPE=single
     [[ -z ${CHECK_MIRROR_URL+x} ]]          && CHECK_MIRROR_URL=false
     [[ -z ${CHECK_DOCKER_URL+x} ]]          && CHECK_DOCKER_URL=false
@@ -354,9 +326,6 @@
     mkdir working
     cp --verbose templates/container.yml working/
     cp --verbose templates/generate_manifests.yml working/
-    cd working
-
->>>>>>> 99097bdc
 }
 
 
@@ -524,7 +493,6 @@
     sed -i 's|^SECURE_CONSUL:.*|SECURE_CONSUL: false|' everything.yml
     sed -i "s|#CAS_VIRTUAL_HOST:.*|CAS_VIRTUAL_HOST: '${CAS_VIRTUAL_HOST}'|" everything.yml
 
-<<<<<<< HEAD
     #
     # Update Container yaml
     #
@@ -539,11 +507,6 @@
     sed -i "s|SAS_LICENSE=|SAS_LICENSE=$(cat sas_viya_playbook/SASViyaV0300*.jwt)|g" container.yml
     sed -i "s|SAS_CLIENT_CERT=|SAS_CLIENT_CERT=$(cat entitlement_certificate.pem  | base64 --wrap=0 )|g" container.yml
     sed -i "s|SAS_CA_CERT=|SAS_CA_CERT=$(cat SAS_CA_Certificate.pem | base64 --wrap=0 )|g" container.yml
-=======
-    # Load the license into the image secrets
-    setinit_enc=$(cat sas_viya_playbook/SASViyaV0300*.txt | base64 --wrap=0 )
-    sed -i "s|SETINIT_TEXT_ENC=|SETINIT_TEXT_ENC=${setinit_enc}|g" container.yml
->>>>>>> 99097bdc
     sed -i "s|{{ DOCKER_REGISTRY_URL }}|${DOCKER_REGISTRY_URL}|" container.yml
     sed -i "s|{{ DOCKER_REGISTRY_NAMESPACE }}|${DOCKER_REGISTRY_NAMESPACE}|" container.yml
     sed -i "s|{{ PROJECT_NAME }}|${PROJECT_NAME}|" container.yml
@@ -675,6 +638,7 @@
     setup_defaults     
     echo -e "Setting up environment"
     setup_environment  
+    pushd working
     echo -e "Validating input"
     validate_input     
     echo -e "Setting up logging"
@@ -689,6 +653,7 @@
     make_deployments   
     echo -e "Pushing images to registry"
     push_images        
+    popd # back to viya-visuals directory
 
     show_next_steps    
     exit 0
