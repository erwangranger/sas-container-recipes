--- conflicted
+++ resolved
@@ -135,10 +135,6 @@
 
             example: /path/to/SAS_Viya_deployment_data.zip
 
-<<<<<<< HEAD
-=======
-
->>>>>>> 52c774b4
     Optional:
 
       -a|--addons \"[<value>] [<value>]\"
@@ -465,15 +461,6 @@
             export CAS_VIRTUAL_HOST="$1"
             shift # past value
             ;;
-<<<<<<< HEAD
-=======
-        # DEPRECATED
-        -l|--playbook-dir)
-            shift # past argument
-            export SAS_VIYA_PLAYBOOK_DIR="$1"
-            shift # past value
-            ;;
->>>>>>> 52c774b4
         -s|--sas-docker-tag)
             shift # past argument
             export SAS_DOCKER_TAG="$1"
