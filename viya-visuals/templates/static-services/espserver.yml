  espserver:
    from: "{{ BASEIMAGE }}:{{ BASETAG }}"
    roles:
    - tini
    - sas-prerequisites
    - sas-install-base-packages
    - sas-java
    - espServer
    - cloud-config
    ports:
<<<<<<< HEAD
    - "31413:31413"
    - "31414:31414"
=======
    - "31415:31415"
    - "31416:31416"
>>>>>>> d16ae0ca
    entrypoint: ["/usr/bin/tini", "--", "/opt/sas/viya/home/bin/espserver-entrypoint.sh"]
    labels:
      sas.recipe.version: "{{ SAS_RECIPE_VERSION }}"
      sas.layer.espserver: "true"
    dev_overrides:
      environment:
        - "SAS_DEBUG=1"
    deployment_overrides:
      environment:
        - "SASLICENSEDIR=/opt/sas/viya/home/SASEventStreamProcessingEngine/current/etc/license"
        - "SASLICENSEFILE=license.txt"
        - "ESPENV=server.license=$DFESP_HOME/etc/license/license.txt"
      secrets:
        - "SETINIT_TEXT_ENC="
      volumes:
        - "log=/opt/sas/viya/config/var/log"
      resources:
        limits:
        - "memory=5Gi"
        requests:
        - "memory=1Gi"<|MERGE_RESOLUTION|>--- conflicted
+++ resolved
@@ -8,13 +8,8 @@
     - espServer
     - cloud-config
     ports:
-<<<<<<< HEAD
-    - "31413:31413"
-    - "31414:31414"
-=======
     - "31415:31415"
     - "31416:31416"
->>>>>>> d16ae0ca
     entrypoint: ["/usr/bin/tini", "--", "/opt/sas/viya/home/bin/espserver-entrypoint.sh"]
     labels:
       sas.recipe.version: "{{ SAS_RECIPE_VERSION }}"
