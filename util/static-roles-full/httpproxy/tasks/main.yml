--- conflicted
+++ resolved
@@ -23,7 +23,6 @@
     owner: "{{ INSTALL_USER }}"
     group: "{{ INSTALL_GROUP }}"
 
-<<<<<<< HEAD
 - name: chown directories
   file: path="{{ item }}" owner="{{ INSTALL_USER }}" group="{{ INSTALL_GROUP }}" state=directory recurse=yes
   with_items:
@@ -43,12 +42,11 @@
   with_items:
     - /etc/pki/tls/certs/localhost.crt
     - /etc/pki/tls/private/localhost.key
-=======
+
 - name: Comment out conflicting X-Forwarded headers
   shell: |
     LINE_NUM=$(grep -n '# Default the X-Forwarded-Proto header to http' /etc/httpd/conf.d/petrichor.conf|cut -f1 -d:)
     if [[ $LINE_NUM -gt 0 ]]; then
         END_LINE=$(($LINE_NUM+7))
         sed -ibak "$LINE_NUM,$END_LINE {s/^/#/}" /etc/httpd/conf.d/petrichor.conf
-    fi
->>>>>>> 1d949e7d
+    fi