#!/bin/bash

set -e

[[ -z ${SAS_DEBUG+x} ]] && export SAS_DEBUG=0
if [ ${SAS_DEBUG} -gt 0 ]; then
    set -x
fi

function echo_line()
{
    line_out="$(date) - $1"
    printf "%s\n" "$line_out"
}

function docker_define_consul_environment()
{
    echo_line "Defining the Consul Environment"

    if [ ! -d ${SASTOKENDIR} ]; then
      echo ""
      mkdir -vp ${SASTOKENDIR}
      chown -v sas:sas ${SASTOKENDIR}
      chmod -v 0755 ${SASTOKENDIR}
      echo ""
    fi
    if [ ! -d ${CONSUL_DATA_DIR} ]; then
      echo ""
      mkdir -vp ${CONSUL_DATA_DIR}
      chown -v sas:sas ${CONSUL_DATA_DIR}
      chmod -v 0755 ${CONSUL_DATA_DIR}
      echo ""
    fi

    # If CONSUL_TOKENS_MANAGEMENT is passed in, make it so that the client file is not used if the file exists
    if [ ! -z ${CONSUL_TOKENS_MANAGEMENT} ]; then
      if [ -e ${SASTOKENDIR}/management.token ]; then
        mv ${SASTOKENDIR}/management.token ${SASTOKENDIR}/old_management.token
      fi

      echo > ${SASTOKENDIR}/management.token $(echo ${CONSUL_TOKENS_MANAGEMENT})

      echo ""
      chown -v sas:sas ${SASTOKENDIR}/management.token
      chmod -v 0640 ${SASTOKENDIR}/management.token
      echo ""
    fi

    # If CONSUL_TOKENS_CLIENT is passed in, make it so that the client file is not used if the file exists
    if [ ! -z ${CONSUL_TOKENS_CLIENT} ]; then
      if [ -e ${SASTOKENDIR}/client.token ]; then
        mv ${SASTOKENDIR}/client.token ${SASTOKENDIR}/old_client.token
      fi

      echo > ${SASTOKENDIR}/client.token $(echo ${CONSUL_TOKENS_CLIENT})

      echo ""
      chown -v sas:sas ${SASTOKENDIR}/client.token
      chmod -v 0640 ${SASTOKENDIR}/client.token
      echo ""
    fi

    # If CONSUL_TOKENS_ENCRYPTION is passed in, make it so that the encryption file is not used if the file exists
    if [ ! -z ${CONSUL_TOKENS_ENCRYPTION} ]; then
      if [ -e ${SASTOKENDIR}/encryption.token ]; then
        mv ${SASTOKENDIR}/encryption.token ${SASTOKENDIR}/old_encryption.token
      fi

      echo > ${SASTOKENDIR}/encryption.token $(echo ${CONSUL_TOKENS_ENCRYPTION})
      echo ""
      chown -v sas:sas ${SASTOKENDIR}/encryption.token
      chmod -v 0600 ${SASTOKENDIR}/encryption.token
      echo ""
    fi

    # Tell the environment where Consul is
    [[ -e ${SASCONFIG}/consul.conf ]] && rm ${SASCONFIG}/consul.conf
    if [[ -z ${CONSUL_HTTP_ADDR+x} ]]; then
        echo_line "CONSUL_HTTP_ADDR is not defined, setting this to http://localhost:8500"
        echo > ${SASCONFIG}/consul.conf "export CONSUL_HTTP_ADDR=http://localhost:8500"
    else
        echo_line "Writing ${CONSUL_HTTP_ADDR} to ${SASCONFIG}/consul.conf"
        echo > ${SASCONFIG}/consul.conf "export CONSUL_HTTP_ADDR=${CONSUL_HTTP_ADDR}"
    fi

    # Store the instance
    _tmpinstance=${SASINSTANCE}

    # Need to export "default" as the instance value to be picked up by the sas-start-functions
    export SASINSTANCE=default

    # Source the file which contains the Consul functions
    source ${SASHOME}/lib/envesntl/sas-start-functions

    echo_line "Setup service execution environment"
    sas_set_service_env

    echo_line "Setup access to Consul and Vault"
    set +e
    sas_set_consul_vault
    set -e

    echo_line "Setup command options for consul-template"
    sas_setup_consul_template

    # Reset the instance to what was set for the container
    export SASINSTANCE=${_tmpinstance}
}

function docker_wait_for_consul_leader()
{
    echo_line "Wait for the Consul Leader"

    consul_leader=$(${SASHOME}/bin/sas-bootstrap-config status leader --wait 2>/dev/null)

    if [ $? -ne 0 ]; then
        echo_line "Consul leader not found so exiting"
        exit 1
    else
        echo_line "Consul leader is ${consul_leader}"
    fi
}

function docker_create_pid_file()
{
    echo_line "Create the PID directory and file"

    [[ -z ${SASPIDROOT+x} ]]  && export SASPIDROOT="/var/run/sas"

    _pidfile="${SASPIDROOT}/${SASSERVICECONTEXT}.pid"

    if [ ! -d ${SASPIDROOT} ]; then
      echo ""
      mkdir -vp ${SASPIDROOT}
      echo ""
    fi

    if [ ! -e ${_pidfile} ]; then
      touch ${_pidfile}
    fi

    echo ""
    chmod -v 0777 ${SASPIDROOT}
    chmod -v 0777 ${_pidfile}
    echo ""

    export DOCKERPIDFILE=${_pidfile}
}

function docker_run_local_consul()
{
    if [ -f "/etc/init.d/sas-${SASDEPLOYID}-consul-${SASINSTANCE}" ] && \
       [ -e ${SASTOKENDIR}/client.token ]; then
        # start local consul
        /etc/init.d/sas-${SASDEPLOYID}-consul-${SASINSTANCE} start

        # Wait for Consul to be up
        docker_wait_for_consul_leader

        [[ -z ${SAS_LOCAL_CONSUL_PAUSE+x} ]] && SAS_LOCAL_CONSUL_PAUSE=5
        sleep ${SAS_LOCAL_CONSUL_PAUSE}
    fi
}

function docker_run_sas_services()
{
    if [ -f "${SASHOME}/bin/sasgpud_setup" ]; then
        ${SASHOME}/bin/sasgpud_setup
        gpusetup_rc=$?

        if (( ${gpusetup_rc} == 0 )); then
            set +e
            grep -q "^sas-${SASDEPLOYID}-sasgpud-${SASINSTANCE}" ${SASCONFIG}/etc/${SASDEPLOYID}-svc-mgr/svc-ignore
            disabled=$?
            set -e
            if (( ${disabled} != 0 )); then
                /etc/init.d/sas-${SASDEPLOYID}-sasgpud-${SASINSTANCE} start
            fi
        fi
    fi

    for viya_process in $(ls -1 /etc/init.d/sas-${SASDEPLOYID}-*); do
        echo ${viya_process}
        if [[ "${viya_process}" != *"sas-${SASDEPLOYID}-all-services" ]] &&
           [[ "${viya_process}" != *"sasgpud"* ]] &&
           [[ "${viya_process}" != *"sas-${SASDEPLOYID}-ops-agent-default" ]]; then
            echo "[INFO]  : Starting ${viya_process}"
            ${viya_process} start
        fi
    done
<<<<<<< HEAD

    # Pausing long enough to allow the services to get far enough in the start
    # process to generate a pid file as well as a log file.
    [[ -z ${SAS_PID_PAUSE+x} ]] && SAS_PID_PAUSE=5
    sleep ${SAS_PID_PAUSE}

    if ${SAS_LOGS_TO_STDOUT}; then
        for logdir in $(ls -1 "/var/log/sas/${SASDEPLOYID}"); do
            if [ "${logdir}" != "all-services" ]; then
                logfile=$(ls -1r "/var/log/sas/${SASDEPLOYID}/${logdir}/${SASINSTANCE}/" | head -n 1 )
                if [ -f "${logfile}" ]; then
                    tail -f --verbose "/var/log/sas/${SASDEPLOYID}/${logdir}/${SASINSTANCE}/${logfile}" |
                        awk '/^==> / {a=substr($0, 5, length-8); next}
                                     {print a":"$0}' &
                fi
            fi
        done
    fi
=======
>>>>>>> ac10365b
}

function docker_shutdown_sas_services()
{
    echo
    echo_line "Shutting down SAS services"
    echo

    for _pidf in $(ls -1 /var/run/sas/sas-viya-*); do
        if [[ "${_pidf}" != *"sas-${SASDEPLOYID}-consul-${SASINSTANCE}"* ]]; then
            SERVICE_PID=$(cat ${_pidf})
            set +e
            ps -p ${SERVICE_PID} | grep -q ${SERVICE_PID} 2>/dev/null
            process_check_rc=$?
            set -e
            if (( ${process_check_rc} == 0 )); then
                echo "      Stopping process from ${_pidf}"
                kill -TERM $(cat ${_pidf})
            fi
        fi
    done

    if ${SAS_LOGS_TO_STDOUT}; then
        # Kill log tailing
        pkill -9 tail
    fi

    if [ -f "/etc/init.d/sas-viya-consul-default" ]; then
        echo_line "Stop local consul"
        ${SASHOME}/bin/consul leave && sleep 5
        /etc/init.d/sas-${SASDEPLOYID}-consul-${SASINSTANCE} stop
    fi

    exit 0
}

###############################################################################
# Keep the container alive until it is killed
###############################################################################
function docker_check_process()
{
    while :; do
      if [ -f ${DOCKERPIDFILE} ]; then
         SERVICE_PID=$(cat ${DOCKERPIDFILE})
         set +e
         ps -p ${SERVICE_PID} |grep -q ${SERVICE_PID} 2>/dev/null
         process_check_rc=$?
         set -e
         if (( ${process_check_rc} != 0 )); then
            echo_line "Process is not running... PID = ${SERVICE_PID}"
            exit 1
         fi  
      else
        echo_line PID file not found
        exit 1
      fi  
      sleep 3
    done
}

function docker_check_sas_services()
{
    while :; do
        sleep 3
        for _pidf in $(ls -1 /var/run/sas/sas-${SASDEPLOYID}-*); do
            # Skip checking all-services and ops-agent. Trying to not use all-services 
            # in the docker image. Not sure if it will be Docker compliant for SuSE
            # based images. Skipping ops-agent, because we will manage that in 
            # a different way.
            if [[ "${_pidf}" != *"sas-${SASDEPLOYID}-all-services"* ]] &&
               [[ "${_pidf}" != *"sas-${SASDEPLOYID}-ops-agent-default"* ]]; then
                if [ -f ${_pidf} ]; then
                    SERVICE_PID=$(cat ${_pidf})
                    set +e
                    ps -p ${SERVICE_PID} | grep -q ${SERVICE_PID} 2>/dev/null
                    process_check_rc=$?
                    set -e
                    if (( ${process_check_rc} != 0 )); then
                        echo;
                        echo "Process is not running..."
                        echo "    File = ${_pidf}";
                        echo "    PID = ${SERVICE_PID}";
                        docker_shutdown_sas_services
                    fi
                else
                    echo; echo "PID file not found: $_pidf"; echo
                    docker_shutdown_sas_services
                fi
            fi
        done
    done
}<|MERGE_RESOLUTION|>--- conflicted
+++ resolved
@@ -188,7 +188,6 @@
             ${viya_process} start
         fi
     done
-<<<<<<< HEAD
 
     # Pausing long enough to allow the services to get far enough in the start
     # process to generate a pid file as well as a log file.
@@ -207,8 +206,6 @@
             fi
         done
     fi
-=======
->>>>>>> ac10365b
 }
 
 function docker_shutdown_sas_services()
