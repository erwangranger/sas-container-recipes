#!/bin/bash -e
#
# Copyright 2018 SAS Institute Inc.
#
# Licensed under the Apache License, Version 2.0 (the "License");
# you may not use this file except in compliance with the License.
# You may obtain a copy of the License at
#
#     https://www.apache.org/licenses/LICENSE-2.0
#
# Unless required by applicable law or agreed to in writing, software
# distributed under the License is distributed on an "AS IS" BASIS,
# WITHOUT WARRANTIES OR CONDITIONS OF ANY KIND, either express or implied.
# See the License for the specific language governing permissions and
# limitations under the License.
#

<<<<<<< HEAD
#
# Functions
#

# How to use
# build.sh addons/auth-demo addons/ide-jupyter-python3
function usage()
{
    echo ""
    echo "This is a simple utility to help build Docker images based on your SAS order."
    echo ""
    echo "  -a|--addons \"<value> [<value>]\"  "
    echo "                                  A space separated list of layers to add on to the main SAS image"
    echo "  -i|--baseimage <value>          The Docker image from which the SAS images will build on top of"
    echo "                                      Default: centos"
    echo "  -t|--basetag <value>            The Docker tag for the base image that is being used"
    echo "                                      Default: latest"
    echo "  -n|--docker-namespace <value>   The namespace in the Docker registry where Docker images will be pushed to."
    echo "  -u|--docker-url <value>         The URL of the Docker registry where Docker images will be pushed to."
    echo "  -h|--help                       Prints out this message"
    echo "  -m|--mirror-url <value>         (OPTIONAL) The location of the mirror URL."
    echo "                                      See https://support.sas.com/en/documentation/install-center/viya/deployment-tools/34/mirror-manager.html"
    echo "                                      for more information on setting up a mirror."
    echo "  -p|--platform <value>           The type of operating system we are installing on top of"
    echo "                                      Options: [ redhat | suse ]"
    echo "                                      Default: redhat"
    echo "  -l|--playbook-dir               The path to the playbook directory. If this is passed in along with the zip"
    echo "                                      then this will take precedence."
    echo "  -d|--skip-docker-url-validation Skips validating the Docker registry URL"
    echo "  -k|--skip-mirror-url-validation Skips validating the mirror URL"
    echo "  -y|--type <value>               The type of depoyment we are doing"
    echo "                                      Options: [ single | multiple ]"
    echo "                                      Default: single"
    echo "  -v|--virtual-host               The Kubernetes ingress path that defines the location of the HTTP endpoint"
    echo "  -z|--zip <value>                The path to the SAS_Viya_deployment_data.zip file"
    echo "                                      If both --playbook-dir and this option are provided, this will be ignored."
    echo "                                      Format: /path/to/SAS_Viya_deployment_data.zip"
}

function copy_deployment_data_zip()
{
    local target_location=$1
    if [[ -n ${SAS_VIYA_PLAYBOOK_DIR} ]]; then
        echo "[INFO]  : Copying ${SAS_VIYA_PLAYBOOK_DIR} to ${target_location}"
        cp -a "${SAS_VIYA_PLAYBOOK_DIR}" "${target_location}"        
    elif [[ -n ${SAS_VIYA_DEPLOYMENT_DATA_ZIP} ]]; then
        echo "[INFO]  : Copying ${SAS_VIYA_DEPLOYMENT_DATA_ZIP} to ${target_location}"
        cp -v "${SAS_VIYA_DEPLOYMENT_DATA_ZIP}" "${target_location}"
    else
        if [[ ! -f ${target_location}/SAS_Viya_deployment_data.zip ]]; then
            echo "[ERROR] : No SAS_Viya_deployment_data.zip at ${target_location}"
            exit 30
        else
            echo "[INFO]  : Using ${target_location}/SAS_Viya_deployment_data.zip"
        fi
    fi
}

function add_layers()
{
    # Now run through the addons
    # access and auth: added to programming, CAS and compute
    # ide: added to programming  
    docker_reg_location=$(echo "${DOCKER_REGISTRY_URL}" | cut -d'/' -f3 )/"${DOCKER_REGISTRY_NAMESPACE}"
    for sas_image in "${PROJECT_NAME}-programming" "${PROJECT_NAME}-computeserver" "${PROJECT_NAME}-sas-casserver-primary" "${PROJECT_NAME}-httpproxy"; do
        # Make sure the image exists
        # shellcheck disable=SC2086
        if [[ "$(docker images -q ${docker_reg_location}/${sas_image}:${SAS_DOCKER_TAG} 2> /dev/null)" != "" ]]; then
            str_previous_image=${sas_image}
            new_image=false
            echo "[INFO]  : Preserve image ${str_previous_image} before it is modified..."
            set -x
            docker tag "${docker_reg_location}"/"${sas_image}:${SAS_DOCKER_TAG}" "${docker_reg_location}"/"${sas_image}:${SAS_DOCKER_TAG}-base"
            set +x
            echo "[INFO]  : ...and now push the preserver image."
            set -x
            docker push "${docker_reg_location}"/"${sas_image}:${SAS_DOCKER_TAG}-base"
            set +x
            for str_image in ${ADDONS}; do
                if [[( "${str_image}" == *"ide"* && "${sas_image}" == "${PROJECT_NAME}-programming" ) || \
                     ( "${str_image}" == *"access"* && "${sas_image}" != "${PROJECT_NAME}-httpproxy" ) || \
                     ( "${str_image}" == *"auth"* && "${sas_image}" != "${PROJECT_NAME}-httpproxy" ) ]]; then

                    echo "[INFO]  : Adding '${str_image}' to '${sas_image}'"
                    pushd "${str_image}"
                    if [ -f "Dockerfile" ]; then
                        new_image=true
                        addon_name=$(basename "${str_image}")
                        str_image_tag=svc-"${addon_name}"
                        echo
                        echo "[INFO]  : Building image '${str_image_tag}'"
                        echo
                        set +e
                        set -x
                        docker build \
                            --file Dockerfile \
                            --label sas.layer."${addon_name}"=true \
                            --build-arg BASEIMAGE="${str_previous_image}" \
                            ${BUILD_ARG_PLATFORM} \
                            . \
                            --tag "${str_image_tag}"
                        n_docker_build_rc=$?
                        set +x
                        set -e
                        if (( n_docker_build_rc != 0 )); then
                            echo
                            echo "[ERROR] : Could not add layer '${str_image_tag}'"
                            echo
                            popd
                            exit 2
                        fi

                        echo
                        echo "[INFO]  : Image created with image name '${str_image_tag}'"
                        echo
                        str_previous_image="${str_image_tag}"
                    else
                        echo "[WARN]  : No Dockerfile exists in '${PWD}' so skipping building of image"
                    fi
                    popd
                else
                    echo "[INFO]  : Skipping putting '${str_image}' into '${sas_image}'"
                fi
                if [[ "${sas_image}" == "${PROJECT_NAME}-httpproxy" ]]; then
                    echo "[INFO]  : Checking each addon to see if it has a http proxy configuration."
                    pushd "${str_image}"
                    if [ -f "Dockerfile_http" ]; then
                        new_image=true
                        addon_name=$(basename "${str_image}")
                        str_image_tag="svc-${addon_name}-http"
                        echo
                        echo "[INFO]  : Building image '${str_image_tag}'"
                        echo
                        set +e
                        set -x
                        docker build \
                            --file Dockerfile_http \
                            --label "sas.layer.${addon_name}.http=true" \
                            --build-arg BASEIMAGE="${str_previous_image}" \
                            ${BUILD_ARG_PLATFORM} \
                            . \
                            --tag "${str_image_tag}"
                        n_docker_build_rc=$?
                        set +x
                        set -e
                        if (( n_docker_build_rc != 0 )); then
                            echo
                            echo "[ERROR] : Could not add http layer '${str_image_tag}'"
                            echo
                            popd
                            exit 2
                        fi

                        echo
                        echo "[INFO]  : Image created with image name '${str_image_tag}'"
                        echo
                        str_previous_image="${str_image_tag}"
                    else
                        echo "[WARN]  : No Dockerfile_http exists in '${PWD}' so skipping building of image"
                    fi
                    popd
                fi
            done
    
            # push updated images to docker registry

            # if manifests exist, update the tags for programming, CAS and compute
            if [[ "${new_image}" == "true" ]]; then
                echo "[INFO]  : Base images were adjusted so we need to retag the image..."
                set -x
                docker tag "${str_previous_image}":latest "${docker_reg_location}"/"${sas_image}:${SAS_DOCKER_TAG}"
                set +x
                echo "[INFO]  : ...and now push the image."
                set -x
                docker push "${docker_reg_location}"/"${sas_image}:${SAS_DOCKER_TAG}"
                set +x
            else
                echo "[INFO]  : No base images were adjusted so there are no new images to tag and push."
            fi
        else
            echo "[INFO]  : The image '${sas_image}' doe not exist"
        fi
    done
}

function echo_footer()
{
    echo "[INFO]  : Listing Docker images where \"label=sas.recipe.version=${sas_recipe_version}\" :"
    echo
    docker images --filter "label=sas.recipe.version=${sas_recipe_version}"
    echo
    echo "Kubernetes manifests can be found at $1/manifests/kubernetes."
    echo "One should review the settings of the yaml files in $1/manifests/kubernetes/configmaps/"
    echo "to make sure they contain the desired configuration"
    echo ""
    echo "To deploy a SMP environment, run the following"
    echo ""
    echo "kubectl create -f $1/working/manifests/kubernetes/configmaps/"
    echo "kubectl create -f $1/working/manifests/kubernetes/secrets/"
    echo "kubectl create -f $1/working/manifests/kubernetes/deployments-smp/"
    echo ""
    echo "To deploy a MPP environment, run the following"
    echo ""
    echo "kubectl create -f $1/working/manifests/kubernetes/configmaps/"
    echo "kubectl create -f $1/working/manifests/kubernetes/secrets/"
    echo "kubectl create -f $1/working/manifests/kubernetes/deployments-mpp/"
    echo ""
}
=======
# How to have a script log against itself that supports Linux and MacOS
# https://stackoverflow.com/questions/3173131/redirect-copy-of-stdout-to-log-file-from-within-bash-script-itself/5200754#5200754
# For now, we will only log on a linux system. A MacOS system will skip the logging.

unameSystem="$(uname -s)"
case "${unameSystem}" in
    Linux*)     OPERATING_SYSTEM=linux;;
    Darwin*)    OPERATING_SYSTEM=darwin;;
    *)          echo "[WARN] : Unknown system: ${unameSystem}. Will assume Linux."
esac
>>>>>>> 80d43d2c

#
# Set some defaults
#

<<<<<<< HEAD
sas_recipe_version=$(cat VERSION)
sas_datetime=$(date "+%Y%m%d%H%M%S")
sas_sha1=$(git rev-parse --short HEAD)
=======
if [[ "${OPERATING_SYSTEM}" != "darwin" ]]; then
    if [ -f "${PWD}/build_sas_container.log" ]; then
        echo
        mkdir -vp ${PWD}/logs
        # shellcheck disable=SC2086
        mv -v ${PWD}/build_sas_container.log ${PWD}/logs/build_sas_container_${sas_datetime}.log
        echo
    fi

    exec > >(tee -a "${PWD}"/build_sas_container.log) 2>&1
fi

#
# Functions
#
function usage() {
    echo -e ""
    echo -e "Framework to deploy SAS Viya environments using containers."
    echo -e "   https://github.com/sassoftware/sas-container-recipes/wiki"
    echo -e ""
    echo -e "Single Container Arguments: "
    echo -e "------------------------ "
    echo -e ""
    echo -e " Required: "
    echo -e ""
    echo -e "  -y|--type single        The type of deployment"
    echo -e "                               Options: [ single | multiple | full ]"
    echo -e "                               Default: single"
    echo -e ""
    echo -e "  -z|--zip <value>        Path to the SAS_Viya_deployment_data.zip file"
    echo -e "                              example: /path/to/SAS_Viya_deployment_data.zip"
    echo -e ""
    echo -e " Optional:"
    echo -e ""
    echo -e "  -a|--addons \"<value> [<value>]\"  "
    echo -e "                          A space separated list of layers to add on to the main SAS image"
    echo -e ""
    echo -e ""
    echo -e "Multi-Container Arguments "
    echo -e "------------------------ "
    echo -e ""
    echo -e " Required: "
    echo -e ""
    echo -e "  -y|--type [ multiple | full ] "
    echo -e "                          The type of deployment"
    echo -e ""
    echo -e "  -n|--docker-registry-namespace <value>"
    echo -e "                          The namespace in the Docker registry where Docker"
    echo -e "                           images will be pushed to. Used to prevent collisions."
    echo -e "                               example: mynamespace"
    echo -e ""
    echo -e "  -u|--docker-registry-url <value>"
    echo -e "                          URL of the Docker registry where Docker images will be pushed to."
    echo -e "                               example: 10.12.13.14:5000 or my-registry.docker.com, do not add 'http://' "
    echo -e ""
    echo -e "  -z|--zip <value>"
    echo -e "                          Path to the SAS_Viya_deployment_data.zip file"
    echo -e "                               example: /path/to/SAS_Viya_deployment_data.zip"
    echo -e "      [EITHER/OR]          "
    echo -e ""
    echo -e "  -l|--playbook-dir <value>"
    echo -e "                          Path to the sas_viya_playbook directory. If this is passed in along with the "
    echo -e "                               SAS_Viya_deployment_data.zip then this will take precedence."
    echo -e ""
    echo -e "  -v|--virtual-host "
    echo -e "                          The Kubernetes ingress path that defines the location of the HTTP endpoint."
    echo -e "                               example: user-myproject.mylocal.com" 
    echo -e ""
    echo -e " Optional: "
    echo -e ""
    echo -e "  -i|--baseimage <value>"
    echo -e "                          The Docker image from which the SAS images will build on top of"
    echo -e "                               Default: centos"
    echo -e ""
    echo -e "  -t|--basetag <value>"
    echo -e "                          The Docker tag for the base image that is being used"
    echo -e "                               Default: latest"
    echo -e ""
    echo -e "  -m|--mirror-url <value>"
    echo -e "                          The location of the mirror URL."
    echo -e "                               See https://support.sas.com/en/documentation/install-center/viya/deployment-tools/34/mirror-manager.html"
    echo -e "                               for more information on setting up a mirror."
    echo -e ""
    echo -e "  -p|--platform <value>"
    echo -e "                          The type of operating system we are installing on top of"
    echo -e "                               Options: [ redhat | suse ]"
    echo -e "                               Default: redhat"
    echo -e ""
    echo -e "  -d|--skip-docker-url-validation"
    echo -e "                          Skips validating the Docker registry URL"
    echo -e ""
    echo -e "  -k|--skip-mirror-url-validation"
    echo -e "                          Skips validating the mirror URL"
    echo -e ""
    echo -e "  -e|--environment-setup"
    echo -e "                          Setup python virtual environment"
    echo -e ""
    echo -e "  -s|--sas-docker-tag"
    echo -e "                          The tag to apply to the images before pushing to the Docker registry"
    echo -e ""
    echo -e "  -h|--help               Prints out this message"
    echo -e ""
}

function copy_deployment_data_zip()
{
    local target_location=$1
    if [[ -n ${SAS_VIYA_PLAYBOOK_DIR} ]]; then
        echo "[INFO]  : Copying ${SAS_VIYA_PLAYBOOK_DIR} to ${target_location}"
        cp -a "${SAS_VIYA_PLAYBOOK_DIR}" "${target_location}"
    elif [[ -n ${SAS_VIYA_DEPLOYMENT_DATA_ZIP} ]]; then
        echo "[INFO]  : Copying ${SAS_VIYA_DEPLOYMENT_DATA_ZIP} to ${target_location}"
        cp -v "${SAS_VIYA_DEPLOYMENT_DATA_ZIP}" "${target_location}"
    else
        if [[ ! -f ${target_location}/SAS_Viya_deployment_data.zip ]]; then
            echo "[ERROR] : No SAS_Viya_deployment_data.zip at ${target_location}"
            exit 30
        else
            echo "[INFO]  : Using ${target_location}/SAS_Viya_deployment_data.zip"
        fi
    fi
}

function add_layers()
{
    # Now run through the addons
    # access and auth: added to programming, CAS and compute
    # ide: added to programming
    docker_reg_location=$(echo "${DOCKER_REGISTRY_URL}" | cut -d'/' -f3 )/"${DOCKER_REGISTRY_NAMESPACE}"
    for sas_image in "${PROJECT_NAME}-programming" "${PROJECT_NAME}-computeserver" "${PROJECT_NAME}-sas-casserver-primary" "${PROJECT_NAME}-httpproxy"; do
        # Make sure the image exists
        # shellcheck disable=SC2086
        if [[ "$(docker images -q ${docker_reg_location}/${sas_image}:${SAS_DOCKER_TAG} 2> /dev/null)" != "" ]]; then
            str_previous_image=${sas_image}
            new_image=false
            echo "[INFO]  : Preserve image ${str_previous_image} before it is modified..."
            set -x
            docker tag "${docker_reg_location}"/"${sas_image}:${SAS_DOCKER_TAG}" "${docker_reg_location}"/"${sas_image}:${SAS_DOCKER_TAG}-base"
            set +x
            echo "[INFO]  : ...and now push the preserver image."
            set -x
            docker push "${docker_reg_location}"/"${sas_image}:${SAS_DOCKER_TAG}-base"
            set +x
            for str_image in ${ADDONS}; do
                if [[( "${str_image}" == *"ide"* && "${sas_image}" == "${PROJECT_NAME}-programming" ) || \
                     ( "${str_image}" == *"access"* && "${sas_image}" != "${PROJECT_NAME}-httpproxy" ) || \
                     ( "${str_image}" == *"auth"* && "${sas_image}" != "${PROJECT_NAME}-httpproxy" ) ]]; then

                    echo "[INFO]  : Adding '${str_image}' to '${sas_image}'"
                    pushd "${str_image}"
                    if [ -f "Dockerfile" ]; then
                        new_image=true
                        addon_name=$(basename "${str_image}")
                        str_image_tag=svc-"${addon_name}"
                        echo
                        echo "[INFO]  : Building image '${str_image_tag}'"
                        echo
                        set +e
                        set -x
                        docker build \
                            --file Dockerfile \
                            --label sas.layer."${addon_name}"=true \
                            --build-arg BASEIMAGE="${str_previous_image}" \
                            ${BUILD_ARG_PLATFORM} \
                            . \
                            --tag "${str_image_tag}"
                        n_docker_build_rc=$?
                        set +x
                        set -e
                        if (( n_docker_build_rc != 0 )); then
                            echo
                            echo "[ERROR] : Could not add layer '${str_image_tag}'"
                            echo
                            popd
                            exit 2
                        fi

                        echo
                        echo "[INFO]  : Image created with image name '${str_image_tag}'"
                        echo
                        str_previous_image="${str_image_tag}"
                    else
                        echo "[WARN]  : No Dockerfile exists in '${PWD}' so skipping building of image"
                    fi
                    popd
                else
                    echo "[INFO]  : Skipping putting '${str_image}' into '${sas_image}'"
                fi
                if [[ "${sas_image}" == "${PROJECT_NAME}-httpproxy" ]]; then
                    echo "[INFO]  : Checking each addon to see if it has a http proxy configuration."
                    pushd "${str_image}"
                    if [ -f "Dockerfile_http" ]; then
                        new_image=true
                        addon_name=$(basename "${str_image}")
                        str_image_tag="svc-${addon_name}-http"
                        echo
                        echo "[INFO]  : Building image '${str_image_tag}'"
                        echo
                        set +e
                        set -x
                        docker build \
                            --file Dockerfile_http \
                            --label "sas.layer.${addon_name}.http=true" \
                            --build-arg BASEIMAGE="${str_previous_image}" \
                            ${BUILD_ARG_PLATFORM} \
                            . \
                            --tag "${str_image_tag}"
                        n_docker_build_rc=$?
                        set +x
                        set -e
                        if (( n_docker_build_rc != 0 )); then
                            echo
                            echo "[ERROR] : Could not add http layer '${str_image_tag}'"
                            echo
                            popd
                            exit 2
                        fi

                        echo
                        echo "[INFO]  : Image created with image name '${str_image_tag}'"
                        echo
                        str_previous_image="${str_image_tag}"
                    else
                        echo "[WARN]  : No Dockerfile_http exists in '${PWD}' so skipping building of image"
                    fi
                    popd
                fi
            done

            # push updated images to docker registry

            # if manifests exist, update the tags for programming, CAS and compute
            if [[ "${new_image}" == "true" ]]; then
                echo "[INFO]  : Base images were adjusted so we need to retag the image..."
                set -x
                docker tag "${str_previous_image}":latest "${docker_reg_location}"/"${sas_image}:${SAS_DOCKER_TAG}"
                set +x
                echo "[INFO]  : ...and now push the image."
                set -x
                docker push "${docker_reg_location}"/"${sas_image}:${SAS_DOCKER_TAG}"
                set +x
            else
                echo "[INFO]  : No base images were adjusted so there are no new images to tag and push."
            fi
        else
            echo "[INFO]  : The image '${sas_image}' doe not exist"
        fi
    done
}

function echo_footer()
{
    echo "[INFO]  : Listing Docker images where \"label=sas.recipe.version=${sas_recipe_version}\" :"
    echo
    docker images --filter "label=sas.recipe.version=${sas_recipe_version}"
    echo
    echo "Kubernetes manifests can be found at $1/manifests/kubernetes."
    echo "One should review the settings of the yaml files in $1/manifests/kubernetes/configmaps/"
    echo "to make sure they contain the desired configuration"
    echo ""
    echo "To deploy a Symmetric Multiple Processor (SMP) environment, run the following"
    echo ""
    echo "kubectl create -f $1/working/manifests/kubernetes/configmaps/"
    echo "kubectl create -f $1/working/manifests/kubernetes/secrets/"
    echo "kubectl create -f $1/working/manifests/kubernetes/deployments-smp/"
    echo ""
    echo "To deploy a Massively Parallel Processing (MPP)environment, run the following"
    echo ""
    echo "kubectl create -f $1/working/manifests/kubernetes/configmaps/"
    echo "kubectl create -f $1/working/manifests/kubernetes/secrets/"
    echo "kubectl create -f $1/working/manifests/kubernetes/deployments-mpp/"
    echo ""
}

function echo_experimental()
{
    echo
    echo "  _______  ______  _____ ____  ___ __  __ _____ _   _ _____  _    _     "
    echo " | ____\ \/ /  _ \| ____|  _ \|_ _|  \/  | ____| \ | |_   _|/ \  | |    "
    echo " |  _|  \  /| |_) |  _| | |_) || || |\/| |  _| |  \| | | | / _ \ | |    "
    echo " | |___ /  \|  __/| |___|  _ < | || |  | | |___| |\  | | |/ ___ \| |___ "
    echo " |_____/_/\_\_|   |_____|_| \_\___|_|  |_|_____|_| \_| |_/_/   \_\_____|"
    echo
}
>>>>>>> 80d43d2c

[[ -z ${SAS_RECIPE_TYPE+x} ]]    && SAS_RECIPE_TYPE=single
[[ -z ${BASEIMAGE+x} ]]          && BASEIMAGE=centos
[[ -z ${BASETAG+x} ]]            && BASETAG=latest
[[ -z ${PLATFORM+x} ]]           && PLATFORM=redhat
[[ -z ${SAS_VIYA_CONTAINER+x} ]] && SAS_VIYA_CONTAINER="viya-single-container"
[[ -z ${CHECK_MIRROR_URL+x} ]]   && CHECK_MIRROR_URL=true
[[ -z ${CHECK_DOCKER_URL+x} ]]   && CHECK_DOCKER_URL=true
#[[ -z ${SAS_RPM_REPO_URL+x} ]]   && export SAS_RPM_REPO_URL=https://ses.sas.download/ses/
[[ -z ${SAS_DOCKER_TAG+x} ]]     && export SAS_DOCKER_TAG=${sas_recipe_version}-${sas_datetime}-${sas_sha1}
[[ -z ${PROJECT_NAME+x} ]]       && export PROJECT_NAME=sas-viya
#
<<<<<<< HEAD
# Set options
=======
# Set some defaults
>>>>>>> 80d43d2c
#

sas_recipe_version=$(cat VERSION)
sas_datetime=$(date "+%Y%m%d%H%M%S")
sas_sha1=$(git rev-parse --short HEAD)

[[ -z ${OPERATING_SYSTEM+x} ]]   && OPERATING_SYSTEM=linux
[[ -z ${SAS_RECIPE_TYPE+x} ]]    && SAS_RECIPE_TYPE=single
[[ -z ${BASEIMAGE+x} ]]          && BASEIMAGE=centos
[[ -z ${BASETAG+x} ]]            && BASETAG=latest
[[ -z ${PLATFORM+x} ]]           && PLATFORM=redhat
[[ -z ${SAS_VIYA_CONTAINER+x} ]] && SAS_VIYA_CONTAINER="viya-single-container"
[[ -z ${CHECK_MIRROR_URL+x} ]]   && CHECK_MIRROR_URL=true
[[ -z ${CHECK_DOCKER_URL+x} ]]   && CHECK_DOCKER_URL=true
[[ -z ${SAS_RPM_REPO_URL+x} ]]   && export SAS_RPM_REPO_URL=https://ses.sas.download/ses/
[[ -z ${SAS_DOCKER_TAG+x} ]]     && export SAS_DOCKER_TAG=${sas_recipe_version}-${sas_datetime}-${sas_sha1}
[[ -z ${PROJECT_NAME+x} ]]       && export PROJECT_NAME=sas-viya

# Set options
str_previous_image=${SAS_VIYA_CONTAINER}

# Use command line options if they have been provided. This overrides environment settings,
while [[ $# -gt 0 ]]; do
    key="$1"
    case ${key} in
        -h|--help)
            shift
            usage
            echo
            exit 0
            ;;
        -i|--baseimage)
            shift # past argument
            BASEIMAGE="$1"
            shift # past value
            ;;
        -t|--basetag)
            shift # past argument
            BASETAG="$1"
            shift # past value
            ;;
<<<<<<< HEAD
=======
        -r|--docker-registry-type)
            shift # past argument
            DOCKER_REGISTRY_TYPE="$1"
            shift # past value
            ;;
>>>>>>> 80d43d2c
        -m|--mirror-url)
            shift # past argument
            export SAS_RPM_REPO_URL=$1
            shift # past value
            ;;
        -p|--platform)
            shift # past argument
            PLATFORM="$1"
            shift # past value
            ;;
        -z|--zip)
            shift # past argument
            SAS_VIYA_DEPLOYMENT_DATA_ZIP="$1"
            shift # past value
            ;;
        -k|--skip-mirror-url-validation)
            shift # past argument
            CHECK_MIRROR_URL=false
            ;;
        -d|--skip-docker-url-validation)
            shift # past argument
            CHECK_DOCKER_URL=false
            ;;
        -a|--addons)
            shift # past argument
            ADDONS="${ADDONS} $1"
            shift # past value
            ;;
        -y|--type)
            shift # past argument
            SAS_RECIPE_TYPE="$1"
            shift # past value
            ;;
<<<<<<< HEAD
        -u|--docker-url)
=======
        -u|--docker-url|--docker-registry-url)
>>>>>>> 80d43d2c
            shift # past argument
            export DOCKER_REGISTRY_URL="$1"
            shift # past value
            ;;
<<<<<<< HEAD
        -n|--docker-namespace)
=======
        -n|--docker-namespace|--docker-registry-namespace)
>>>>>>> 80d43d2c
            shift # past argument
            export DOCKER_REGISTRY_NAMESPACE="$1"
            shift # past value
            ;;
        -v|--virtual-host)
            shift # past argument
            export CAS_VIRTUAL_HOST="$1"
            shift # past value
            ;;
        -l|--playbook-dir)
            shift # past argument
            export SAS_VIYA_PLAYBOOK_DIR="$1"
            shift # past value
            ;;
        *)    # Assuming this is an addon for backward compatibility.
            ADDONS="${ADDONS} $1"
            shift # past argument
    ;;
    esac
done

# Set defaults if environment variables have not been set
if [ -n "${BASEIMAGE}" ]; then
    BUILD_ARG_BASEIMAGE="--build-arg BASEIMAGE=${BASEIMAGE}"
fi

if [ -n "${BASETAG}" ]; then
    BUILD_ARG_BASETAG="--build-arg BASETAG=${BASETAG}"
fi

if [ -n "${SAS_RPM_REPO_URL}" ]; then
    BUILD_ARG_SAS_RPM_REPO_URL="--build-arg SAS_RPM_REPO_URL=${SAS_RPM_REPO_URL}"
fi

if [ -n "${PLATFORM}" ]; then
    BUILD_ARG_PLATFORM="--build-arg PLATFORM=${PLATFORM}"
fi

<<<<<<< HEAD
#
# Setup logging
#

if [ -f "${PWD}/build_sas_container.log" ]; then
    echo
    mkdir -vp ${PWD}/logs
    # shellcheck disable=SC2086
    mv -v ${PWD}/build_sas_container.log ${PWD}/logs/build_sas_container_${sas_datetime}.log
    echo
fi

exec > >(tee -a "${PWD}"/build_sas_container.log) 2>&1

=======
>>>>>>> 80d43d2c
echo
echo "=============="
echo "Variable check"
echo "=============="
echo ""
<<<<<<< HEAD
=======
echo "  Build System OS                 = ${OPERATING_SYSTEM}"
>>>>>>> 80d43d2c
echo "  Deployment Type                 = ${SAS_RECIPE_TYPE}"
echo "  BASEIMAGE                       = ${BASEIMAGE}"
echo "  BASETAG                         = ${BASETAG}"
echo "  Mirror URL                      = ${SAS_RPM_REPO_URL}"
echo "  Validate Mirror URL             = ${CHECK_MIRROR_URL}"
echo "  Platform                        = ${PLATFORM}"
echo "  Deployment Data Zip             = ${SAS_VIYA_DEPLOYMENT_DATA_ZIP}"
echo "  Addons                          = ${ADDONS}"
echo "  Docker registry URL             = ${DOCKER_REGISTRY_URL}"
echo "  Docker registry namespace       = ${DOCKER_REGISTRY_NAMESPACE}"
<<<<<<< HEAD
=======
echo "  Docker registry type            = ${DOCKER_REGISTRY_TYPE}"
>>>>>>> 80d43d2c
echo "  Validate Docker registry URL    = ${CHECK_DOCKER_URL}"
echo "  HTTP Ingress endpoint           = ${CAS_VIRTUAL_HOST}"
echo "  Tag SAS will apply              = ${SAS_DOCKER_TAG}"
echo

# Do some validation before we go build images.
accepted_platforms=(suse redhat)
target_platform=$(echo "${BUILD_ARG_PLATFORM:=redhat}" | cut -d'=' -f2)

match=0
for ap in "${accepted_platforms[@]}"; do
    if [ "${ap}" = "${target_platform}" ]; then
        match=1
        break
    fi
done
if (( match == 0 )); then
    echo "[ERROR] : The provided platform of '${target_platform}' is not valid. Please use 'redhat' or 'suse'."
    echo
    exit 10
fi

if [ "${PLATFORM}" = "suse" ] && [[ -z ${SAS_RPM_REPO_URL+x} ]]; then
    echo "[ERROR] : For SuSE based platforms, a mirror must be provided."
    echo
    exit 20
fi

<<<<<<< HEAD
if [[ ! -z ${SAS_RPM_REPO_URL+x} ]] && ${CHECK_MIRROR_URL}; then
    mirror_url=$(echo "${BUILD_ARG_SAS_RPM_REPO_URL}" | cut -d'=' -f2)
    if [[ "${mirror_url}" != "http://"* ]]; then
        echo "[ERROR] : The mirror URL of '${mirror_url}' is not using an http based mirror."
        echo "[INFO]  : For more information, see https://github.com/sassoftware/sas-container-recipes/blob/master/README.md#use-buildsh-to-build-the-images"
        exit 30
    fi

    set +e
    response=$(curl --write-out "%{http_code}" --silent --location --head --output /dev/null "${mirror_url}")
    set -e
    if [ "${response}" != "200" ]; then
        echo "[ERROR] : Not able to ping mirror URL: ${mirror_url}"
        echo
        exit 5
    else
        echo "[INFO]  : Successful ping of mirror URL: ${mirror_url}"
    fi
else
    echo "[INFO]  : Bypassing validation of mirror URL: ${mirror_url}"
=======
if [[ ! -z ${SAS_RPM_REPO_URL+x} ]] && ${CHECK_MIRROR_URL} && [[ "${SAS_RPM_REPO_URL}" != "https://ses.sas.download/ses/" ]]; then
    set +e
    response=$(curl --write-out "%{http_code}" --silent --location --head --output /dev/null "${SAS_RPM_REPO_URL}")
    set -e
    if [ "${response}" != "200" ]; then
        echo "[ERROR] : Not able to ping mirror URL: ${SAS_RPM_REPO_URL}"
        echo
        exit 5
    else
        echo "[INFO]  : Successful ping of mirror URL: ${SAS_RPM_REPO_URL}"
    fi
else
    echo "[INFO]  : Bypassing validation of mirror URL: ${SAS_RPM_REPO_URL}"
>>>>>>> 80d43d2c
fi

# Currently for anything that is not a "single", the process will build and then
# try to push to the Docker registry. If the correct info is not provided then this
# action will fail. This script will also fail when we try to build the addons.
<<<<<<< HEAD
# For now, validate that if we are doing a multiple of full build, that we 
=======
# For now, validate that if we are doing a multiple of full build, that we
>>>>>>> 80d43d2c
# perform the right set of verification.

if [[ "${SAS_RECIPE_TYPE}" != "single" ]]; then
    if [[ ! -z ${DOCKER_REGISTRY_URL+x} ]] && ${CHECK_DOCKER_URL}; then
<<<<<<< HEAD
        echo "[ERROR] : Running curl against Docker registry URL: http://${DOCKER_REGISTRY_URL}"
        set +e
        set -x
        response=$(curl --write-out "%{http_code}" --silent --location --head --output /dev/null "http://${DOCKER_REGISTRY_URL}")
=======
        echo "[INFO]  : Running curl against Docker registry URL: https://${DOCKER_REGISTRY_URL}"
        set +e
        set -x
        response=$(curl --write-out "%{http_code}" --silent --location --head --output /dev/null "https://${DOCKER_REGISTRY_URL}")
>>>>>>> 80d43d2c
        set +x
        set -e
        if [ "${response}" != "200" ]; then
            echo "[ERROR] : Not able to ping Docker registry URL: ${DOCKER_REGISTRY_URL}"
            echo
            exit 5
        else
            echo "[INFO]  : Successful ping of Docker registry URL: ${DOCKER_REGISTRY_URL}"
        fi
    else
        echo "[INFO]  : Bypassing validation of Docker registry URL: ${DOCKER_REGISTRY_URL}"
    fi

    if [[ -z ${CAS_VIRTUAL_HOST+x} ]]; then
        echo "[ERROR] : The HTTP ingress path was not passed in. Exiting."
        exit 6
    fi

    if [[ -z ${DOCKER_REGISTRY_URL+x} || -z ${DOCKER_REGISTRY_NAMESPACE+x} ]]; then
        echo "[ERROR] : Trying to use a type of '${SAS_RECIPE_TYPE}' without giving the Docker registry URL or name space"
        exit 7
    fi
fi

echo; # Formatting

#
# Start the process
#

case ${SAS_RECIPE_TYPE} in
    single)
        copy_deployment_data_zip viya-programming/${SAS_VIYA_CONTAINER}

        echo; # Formatting

        for str_image in ${SAS_VIYA_CONTAINER} ${ADDONS}; do
            if [ "${str_image}" = "${SAS_VIYA_CONTAINER}" ]; then
                pushd viya-programming/"${str_image}"
                echo
                echo "[INFO]  : Building the base image"
<<<<<<< HEAD
                echo
                set +e
                set -x
                docker build \
                    --file Dockerfile \
                    --label "sas.recipe.version=${sas_recipe_version}" \
                    --label "sas.layer.${str_image}=true" \
                    ${BUILD_ARG_BASEIMAGE} \
                    ${BUILD_ARG_BASETAG} \
                    ${BUILD_ARG_SAS_RPM_REPO_URL} \
                    ${BUILD_ARG_PLATFORM} \
                    . \
                    --tag "${str_image}"
                n_docker_build_rc=$?
                set +x
                set -e
                if (( n_docker_build_rc != 0 )); then
                    echo
                    echo "[ERROR] : Could not create base image"
                    echo
                    popd
                    exit 1
                fi
                echo
                echo "[INFO]  : Image created with image name '${str_image}'"
                echo
=======
                echo
                set +e
                set -x
                docker build \
                    --file Dockerfile \
                    --label "sas.recipe.version=${sas_recipe_version}" \
                    --label "sas.layer.${str_image}=true" \
                    ${BUILD_ARG_BASEIMAGE} \
                    ${BUILD_ARG_BASETAG} \
                    ${BUILD_ARG_SAS_RPM_REPO_URL} \
                    ${BUILD_ARG_PLATFORM} \
                    . \
                    --tag "${str_image}"
                n_docker_build_rc=$?
                set +x
                set -e
                if (( n_docker_build_rc != 0 )); then
                    echo
                    echo "[ERROR] : Could not create base image"
                    echo
                    popd
                    exit 1
                fi
                echo
                echo "[INFO]  : Image created with image name '${str_image}'"
                echo
>>>>>>> 80d43d2c
                str_previous_image="${str_image}"
                popd
            else
                pushd "${str_image}"
                if [ -f "Dockerfile" ]; then
                    addon_name=$(basename "${str_image}")
                    str_image_tag=svc-"${addon_name}"
                    echo
                    echo "[INFO]  : Building image '${str_image_tag}'"
                    echo
                    set +e
                    set -x
                    docker build \
                        --file Dockerfile \
                        --label sas.layer."${addon_name}"=true \
                        --build-arg BASEIMAGE="${str_previous_image}" \
                        ${BUILD_ARG_PLATFORM} \
                        . \
                        --tag "${str_image_tag}"
                    n_docker_build_rc=$?
                    set +x
                    set -e
                    if (( n_docker_build_rc != 0 )); then
                        echo
                        echo "[ERROR] : Could not add layer '${str_image_tag}'"
                        echo
                        popd
                        exit 2
                    fi

                    echo
                    echo "[INFO]  : Image created with image name '${str_image_tag}'"
                    echo
                    str_previous_image="${str_image_tag}"
                else
                    echo "[WARN]  : No Dockerfile exists in '${PWD}' so skipping building of image"
                fi
                    if [ -f "Dockerfile_http" ]; then
                        new_image=true
                        addon_name=$(basename "${str_image}")
                        str_image_tag="svc-${addon_name}-http"
                        echo
                        echo "[INFO]  : Building image '${str_image_tag}'"
                        echo
                        set +e
                        set -x
                        docker build \
                            --file Dockerfile_http \
                            --label "sas.layer.${addon_name}.http=true" \
                            --build-arg BASEIMAGE="${str_previous_image}" \
                            ${BUILD_ARG_PLATFORM} \
                            . \
                            --tag "${str_image_tag}"
                        n_docker_build_rc=$?
                        set +x
                        set -e
                        if (( n_docker_build_rc != 0 )); then
                            echo
                            echo "[ERROR] : Could not add http layer '${str_image_tag}'"
                            echo
                            popd
                            exit 2
                        fi

                        echo
                        echo "[INFO]  : Image created with image name '${str_image_tag}'"
                        echo
                        str_previous_image="${str_image_tag}"
                    else
                        echo "[WARN]  : No Dockerfile_http exists in '${PWD}' so skipping building of image"
                    fi
                popd
            fi
        done

        set -x
        docker tag "${str_previous_image}:latest" "${PROJECT_NAME}-programming:${SAS_DOCKER_TAG}"
        set +x

        echo "[INFO]  : Listing Docker images:"
        echo
        docker images
        echo
        echo "For the '${PROJECT_NAME}-programming' docker image, you can run the following command to create and start the container:"
        echo "docker run --detach --rm --env CASENV_CAS_VIRTUAL_HOST=$(hostname -f) --env CASENV_CAS_VIRTUAL_PORT=8081 --publish-all --publish 8081:80 --name <docker container name> --hostname <docker hostname> ${PROJECT_NAME}-programming:${sas_recipe_version}-${sas_datetime}-${sas_sha1}"
        echo
        echo "To create and start a container with the 'viya-single-container' image and no addons, submit:"
        echo "docker run --detach --rm --env CASENV_CAS_VIRTUAL_HOST=$(hostname -f) --env CASENV_CAS_VIRTUAL_PORT=8081 --publish-all --publish 8081:80 --name ${PROJECT_NAME}-programming --hostname sas.viya.programming viya-single-container"
        echo
        ;;
    multiple)
        # Copy the zip or the playbook to project
        copy_deployment_data_zip viya-programming/viya-multi-container

        pushd viya-programming/viya-multi-container

        # Call to build and push images and generate deployment manifests

        ./build.sh \
          --baseimage "${BASEIMAGE}" \
          --basetag "${BASETAG}" \
          --platform "${PLATFORM}" \
          --docker-url "${DOCKER_REGISTRY_URL}" \
<<<<<<< HEAD
=======
          --docker-registry-type "${DOCKER_REGISTRY_TYPE}" \
>>>>>>> 80d43d2c
          --docker-namespace "${DOCKER_REGISTRY_NAMESPACE}" \
          --sas-docker-tag "${SAS_DOCKER_TAG}" \
          --virtual-host "${CAS_VIRTUAL_HOST}"

        popd

        # Add more layers to the programming and CAS containers
        add_layers

        # Provide some information to the end user on next steps
        echo_footer viya-programming/viya-multi-container
        ;;
<<<<<<< HEAD
    # full)
        # copy_deployment_data_zip viya-visuals

        # pushd viya-visuals

        # ./build.sh

        # popd

        # add_layers

        # echo_footer viya-visuals
        # ;;
=======
    full)
        echo_experimental

        # Copy the zip or the playbook to project
        copy_deployment_data_zip viya-visuals

        pushd viya-visuals

        CHECK_MIRROR_URL=${CHECK_MIRROR_URL} \
        CHECK_DOCKER_URL=${CHECK_DOCKER_URL} \
        ./build.sh \
          --baseimage "${BASEIMAGE}" \
          --basetag "${BASETAG}" \
          --platform "${PLATFORM}" \
          --docker-url "${DOCKER_REGISTRY_URL}" \
          --docker-namespace "${DOCKER_REGISTRY_NAMESPACE}" \
          --sas-docker-tag "${SAS_DOCKER_TAG}" \
          --virtual-host "${CAS_VIRTUAL_HOST}"

        popd

        add_layers

        echo_footer viya-visuals
        echo_experimental
        ;;
>>>>>>> 80d43d2c
    *)
        echo "[ERROR] : Unknown type of '${SAS_RECIPE_TYPE}' passed in"
        echo "[INFO]  : Type must be a value of [ single | multiple | full ]"
        ;;
esac


echo; # Formatting

exit 0<|MERGE_RESOLUTION|>--- conflicted
+++ resolved
@@ -15,216 +15,6 @@
 # limitations under the License.
 #
 
-<<<<<<< HEAD
-#
-# Functions
-#
-
-# How to use
-# build.sh addons/auth-demo addons/ide-jupyter-python3
-function usage()
-{
-    echo ""
-    echo "This is a simple utility to help build Docker images based on your SAS order."
-    echo ""
-    echo "  -a|--addons \"<value> [<value>]\"  "
-    echo "                                  A space separated list of layers to add on to the main SAS image"
-    echo "  -i|--baseimage <value>          The Docker image from which the SAS images will build on top of"
-    echo "                                      Default: centos"
-    echo "  -t|--basetag <value>            The Docker tag for the base image that is being used"
-    echo "                                      Default: latest"
-    echo "  -n|--docker-namespace <value>   The namespace in the Docker registry where Docker images will be pushed to."
-    echo "  -u|--docker-url <value>         The URL of the Docker registry where Docker images will be pushed to."
-    echo "  -h|--help                       Prints out this message"
-    echo "  -m|--mirror-url <value>         (OPTIONAL) The location of the mirror URL."
-    echo "                                      See https://support.sas.com/en/documentation/install-center/viya/deployment-tools/34/mirror-manager.html"
-    echo "                                      for more information on setting up a mirror."
-    echo "  -p|--platform <value>           The type of operating system we are installing on top of"
-    echo "                                      Options: [ redhat | suse ]"
-    echo "                                      Default: redhat"
-    echo "  -l|--playbook-dir               The path to the playbook directory. If this is passed in along with the zip"
-    echo "                                      then this will take precedence."
-    echo "  -d|--skip-docker-url-validation Skips validating the Docker registry URL"
-    echo "  -k|--skip-mirror-url-validation Skips validating the mirror URL"
-    echo "  -y|--type <value>               The type of depoyment we are doing"
-    echo "                                      Options: [ single | multiple ]"
-    echo "                                      Default: single"
-    echo "  -v|--virtual-host               The Kubernetes ingress path that defines the location of the HTTP endpoint"
-    echo "  -z|--zip <value>                The path to the SAS_Viya_deployment_data.zip file"
-    echo "                                      If both --playbook-dir and this option are provided, this will be ignored."
-    echo "                                      Format: /path/to/SAS_Viya_deployment_data.zip"
-}
-
-function copy_deployment_data_zip()
-{
-    local target_location=$1
-    if [[ -n ${SAS_VIYA_PLAYBOOK_DIR} ]]; then
-        echo "[INFO]  : Copying ${SAS_VIYA_PLAYBOOK_DIR} to ${target_location}"
-        cp -a "${SAS_VIYA_PLAYBOOK_DIR}" "${target_location}"        
-    elif [[ -n ${SAS_VIYA_DEPLOYMENT_DATA_ZIP} ]]; then
-        echo "[INFO]  : Copying ${SAS_VIYA_DEPLOYMENT_DATA_ZIP} to ${target_location}"
-        cp -v "${SAS_VIYA_DEPLOYMENT_DATA_ZIP}" "${target_location}"
-    else
-        if [[ ! -f ${target_location}/SAS_Viya_deployment_data.zip ]]; then
-            echo "[ERROR] : No SAS_Viya_deployment_data.zip at ${target_location}"
-            exit 30
-        else
-            echo "[INFO]  : Using ${target_location}/SAS_Viya_deployment_data.zip"
-        fi
-    fi
-}
-
-function add_layers()
-{
-    # Now run through the addons
-    # access and auth: added to programming, CAS and compute
-    # ide: added to programming  
-    docker_reg_location=$(echo "${DOCKER_REGISTRY_URL}" | cut -d'/' -f3 )/"${DOCKER_REGISTRY_NAMESPACE}"
-    for sas_image in "${PROJECT_NAME}-programming" "${PROJECT_NAME}-computeserver" "${PROJECT_NAME}-sas-casserver-primary" "${PROJECT_NAME}-httpproxy"; do
-        # Make sure the image exists
-        # shellcheck disable=SC2086
-        if [[ "$(docker images -q ${docker_reg_location}/${sas_image}:${SAS_DOCKER_TAG} 2> /dev/null)" != "" ]]; then
-            str_previous_image=${sas_image}
-            new_image=false
-            echo "[INFO]  : Preserve image ${str_previous_image} before it is modified..."
-            set -x
-            docker tag "${docker_reg_location}"/"${sas_image}:${SAS_DOCKER_TAG}" "${docker_reg_location}"/"${sas_image}:${SAS_DOCKER_TAG}-base"
-            set +x
-            echo "[INFO]  : ...and now push the preserver image."
-            set -x
-            docker push "${docker_reg_location}"/"${sas_image}:${SAS_DOCKER_TAG}-base"
-            set +x
-            for str_image in ${ADDONS}; do
-                if [[( "${str_image}" == *"ide"* && "${sas_image}" == "${PROJECT_NAME}-programming" ) || \
-                     ( "${str_image}" == *"access"* && "${sas_image}" != "${PROJECT_NAME}-httpproxy" ) || \
-                     ( "${str_image}" == *"auth"* && "${sas_image}" != "${PROJECT_NAME}-httpproxy" ) ]]; then
-
-                    echo "[INFO]  : Adding '${str_image}' to '${sas_image}'"
-                    pushd "${str_image}"
-                    if [ -f "Dockerfile" ]; then
-                        new_image=true
-                        addon_name=$(basename "${str_image}")
-                        str_image_tag=svc-"${addon_name}"
-                        echo
-                        echo "[INFO]  : Building image '${str_image_tag}'"
-                        echo
-                        set +e
-                        set -x
-                        docker build \
-                            --file Dockerfile \
-                            --label sas.layer."${addon_name}"=true \
-                            --build-arg BASEIMAGE="${str_previous_image}" \
-                            ${BUILD_ARG_PLATFORM} \
-                            . \
-                            --tag "${str_image_tag}"
-                        n_docker_build_rc=$?
-                        set +x
-                        set -e
-                        if (( n_docker_build_rc != 0 )); then
-                            echo
-                            echo "[ERROR] : Could not add layer '${str_image_tag}'"
-                            echo
-                            popd
-                            exit 2
-                        fi
-
-                        echo
-                        echo "[INFO]  : Image created with image name '${str_image_tag}'"
-                        echo
-                        str_previous_image="${str_image_tag}"
-                    else
-                        echo "[WARN]  : No Dockerfile exists in '${PWD}' so skipping building of image"
-                    fi
-                    popd
-                else
-                    echo "[INFO]  : Skipping putting '${str_image}' into '${sas_image}'"
-                fi
-                if [[ "${sas_image}" == "${PROJECT_NAME}-httpproxy" ]]; then
-                    echo "[INFO]  : Checking each addon to see if it has a http proxy configuration."
-                    pushd "${str_image}"
-                    if [ -f "Dockerfile_http" ]; then
-                        new_image=true
-                        addon_name=$(basename "${str_image}")
-                        str_image_tag="svc-${addon_name}-http"
-                        echo
-                        echo "[INFO]  : Building image '${str_image_tag}'"
-                        echo
-                        set +e
-                        set -x
-                        docker build \
-                            --file Dockerfile_http \
-                            --label "sas.layer.${addon_name}.http=true" \
-                            --build-arg BASEIMAGE="${str_previous_image}" \
-                            ${BUILD_ARG_PLATFORM} \
-                            . \
-                            --tag "${str_image_tag}"
-                        n_docker_build_rc=$?
-                        set +x
-                        set -e
-                        if (( n_docker_build_rc != 0 )); then
-                            echo
-                            echo "[ERROR] : Could not add http layer '${str_image_tag}'"
-                            echo
-                            popd
-                            exit 2
-                        fi
-
-                        echo
-                        echo "[INFO]  : Image created with image name '${str_image_tag}'"
-                        echo
-                        str_previous_image="${str_image_tag}"
-                    else
-                        echo "[WARN]  : No Dockerfile_http exists in '${PWD}' so skipping building of image"
-                    fi
-                    popd
-                fi
-            done
-    
-            # push updated images to docker registry
-
-            # if manifests exist, update the tags for programming, CAS and compute
-            if [[ "${new_image}" == "true" ]]; then
-                echo "[INFO]  : Base images were adjusted so we need to retag the image..."
-                set -x
-                docker tag "${str_previous_image}":latest "${docker_reg_location}"/"${sas_image}:${SAS_DOCKER_TAG}"
-                set +x
-                echo "[INFO]  : ...and now push the image."
-                set -x
-                docker push "${docker_reg_location}"/"${sas_image}:${SAS_DOCKER_TAG}"
-                set +x
-            else
-                echo "[INFO]  : No base images were adjusted so there are no new images to tag and push."
-            fi
-        else
-            echo "[INFO]  : The image '${sas_image}' doe not exist"
-        fi
-    done
-}
-
-function echo_footer()
-{
-    echo "[INFO]  : Listing Docker images where \"label=sas.recipe.version=${sas_recipe_version}\" :"
-    echo
-    docker images --filter "label=sas.recipe.version=${sas_recipe_version}"
-    echo
-    echo "Kubernetes manifests can be found at $1/manifests/kubernetes."
-    echo "One should review the settings of the yaml files in $1/manifests/kubernetes/configmaps/"
-    echo "to make sure they contain the desired configuration"
-    echo ""
-    echo "To deploy a SMP environment, run the following"
-    echo ""
-    echo "kubectl create -f $1/working/manifests/kubernetes/configmaps/"
-    echo "kubectl create -f $1/working/manifests/kubernetes/secrets/"
-    echo "kubectl create -f $1/working/manifests/kubernetes/deployments-smp/"
-    echo ""
-    echo "To deploy a MPP environment, run the following"
-    echo ""
-    echo "kubectl create -f $1/working/manifests/kubernetes/configmaps/"
-    echo "kubectl create -f $1/working/manifests/kubernetes/secrets/"
-    echo "kubectl create -f $1/working/manifests/kubernetes/deployments-mpp/"
-    echo ""
-}
-=======
 # How to have a script log against itself that supports Linux and MacOS
 # https://stackoverflow.com/questions/3173131/redirect-copy-of-stdout-to-log-file-from-within-bash-script-itself/5200754#5200754
 # For now, we will only log on a linux system. A MacOS system will skip the logging.
@@ -235,17 +25,11 @@
     Darwin*)    OPERATING_SYSTEM=darwin;;
     *)          echo "[WARN] : Unknown system: ${unameSystem}. Will assume Linux."
 esac
->>>>>>> 80d43d2c
-
-#
-# Set some defaults
-#
-
-<<<<<<< HEAD
-sas_recipe_version=$(cat VERSION)
-sas_datetime=$(date "+%Y%m%d%H%M%S")
-sas_sha1=$(git rev-parse --short HEAD)
-=======
+
+#
+# Setup logging
+#
+
 if [[ "${OPERATING_SYSTEM}" != "darwin" ]]; then
     if [ -f "${PWD}/build_sas_container.log" ]; then
         echo
@@ -257,6 +41,9 @@
 
     exec > >(tee -a "${PWD}"/build_sas_container.log) 2>&1
 fi
+
+
+### TODO: -r argument 
 
 #
 # Functions
@@ -520,6 +307,11 @@
     echo ""
 }
 
+function missing_dependencies() {
+    echo -e "One or more dependencies are missing. See the README for prerequisites to the build process."
+    exit 1
+}
+
 function echo_experimental()
 {
     echo
@@ -530,29 +322,14 @@
     echo " |_____/_/\_\_|   |_____|_| \_\___|_|  |_|_____|_| \_| |_/_/   \_\_____|"
     echo
 }
->>>>>>> 80d43d2c
-
-[[ -z ${SAS_RECIPE_TYPE+x} ]]    && SAS_RECIPE_TYPE=single
-[[ -z ${BASEIMAGE+x} ]]          && BASEIMAGE=centos
-[[ -z ${BASETAG+x} ]]            && BASETAG=latest
-[[ -z ${PLATFORM+x} ]]           && PLATFORM=redhat
-[[ -z ${SAS_VIYA_CONTAINER+x} ]] && SAS_VIYA_CONTAINER="viya-single-container"
-[[ -z ${CHECK_MIRROR_URL+x} ]]   && CHECK_MIRROR_URL=true
-[[ -z ${CHECK_DOCKER_URL+x} ]]   && CHECK_DOCKER_URL=true
-#[[ -z ${SAS_RPM_REPO_URL+x} ]]   && export SAS_RPM_REPO_URL=https://ses.sas.download/ses/
-[[ -z ${SAS_DOCKER_TAG+x} ]]     && export SAS_DOCKER_TAG=${sas_recipe_version}-${sas_datetime}-${sas_sha1}
-[[ -z ${PROJECT_NAME+x} ]]       && export PROJECT_NAME=sas-viya
-#
-<<<<<<< HEAD
-# Set options
-=======
+
+#
 # Set some defaults
->>>>>>> 80d43d2c
 #
 
 sas_recipe_version=$(cat VERSION)
 sas_datetime=$(date "+%Y%m%d%H%M%S")
-sas_sha1=$(git rev-parse --short HEAD)
+sas_sha1=$(git rev-parse --short HEAD || echo "no-git-sha")
 
 [[ -z ${OPERATING_SYSTEM+x} ]]   && OPERATING_SYSTEM=linux
 [[ -z ${SAS_RECIPE_TYPE+x} ]]    && SAS_RECIPE_TYPE=single
@@ -589,14 +366,11 @@
             BASETAG="$1"
             shift # past value
             ;;
-<<<<<<< HEAD
-=======
         -r|--docker-registry-type)
             shift # past argument
             DOCKER_REGISTRY_TYPE="$1"
             shift # past value
             ;;
->>>>>>> 80d43d2c
         -m|--mirror-url)
             shift # past argument
             export SAS_RPM_REPO_URL=$1
@@ -630,20 +404,12 @@
             SAS_RECIPE_TYPE="$1"
             shift # past value
             ;;
-<<<<<<< HEAD
-        -u|--docker-url)
-=======
         -u|--docker-url|--docker-registry-url)
->>>>>>> 80d43d2c
             shift # past argument
             export DOCKER_REGISTRY_URL="$1"
             shift # past value
             ;;
-<<<<<<< HEAD
-        -n|--docker-namespace)
-=======
         -n|--docker-namespace|--docker-registry-namespace)
->>>>>>> 80d43d2c
             shift # past argument
             export DOCKER_REGISTRY_NAMESPACE="$1"
             shift # past value
@@ -682,32 +448,12 @@
     BUILD_ARG_PLATFORM="--build-arg PLATFORM=${PLATFORM}"
 fi
 
-<<<<<<< HEAD
-#
-# Setup logging
-#
-
-if [ -f "${PWD}/build_sas_container.log" ]; then
-    echo
-    mkdir -vp ${PWD}/logs
-    # shellcheck disable=SC2086
-    mv -v ${PWD}/build_sas_container.log ${PWD}/logs/build_sas_container_${sas_datetime}.log
-    echo
-fi
-
-exec > >(tee -a "${PWD}"/build_sas_container.log) 2>&1
-
-=======
->>>>>>> 80d43d2c
 echo
 echo "=============="
 echo "Variable check"
 echo "=============="
 echo ""
-<<<<<<< HEAD
-=======
 echo "  Build System OS                 = ${OPERATING_SYSTEM}"
->>>>>>> 80d43d2c
 echo "  Deployment Type                 = ${SAS_RECIPE_TYPE}"
 echo "  BASEIMAGE                       = ${BASEIMAGE}"
 echo "  BASETAG                         = ${BASETAG}"
@@ -718,10 +464,7 @@
 echo "  Addons                          = ${ADDONS}"
 echo "  Docker registry URL             = ${DOCKER_REGISTRY_URL}"
 echo "  Docker registry namespace       = ${DOCKER_REGISTRY_NAMESPACE}"
-<<<<<<< HEAD
-=======
 echo "  Docker registry type            = ${DOCKER_REGISTRY_TYPE}"
->>>>>>> 80d43d2c
 echo "  Validate Docker registry URL    = ${CHECK_DOCKER_URL}"
 echo "  HTTP Ingress endpoint           = ${CAS_VIRTUAL_HOST}"
 echo "  Tag SAS will apply              = ${SAS_DOCKER_TAG}"
@@ -750,28 +493,6 @@
     exit 20
 fi
 
-<<<<<<< HEAD
-if [[ ! -z ${SAS_RPM_REPO_URL+x} ]] && ${CHECK_MIRROR_URL}; then
-    mirror_url=$(echo "${BUILD_ARG_SAS_RPM_REPO_URL}" | cut -d'=' -f2)
-    if [[ "${mirror_url}" != "http://"* ]]; then
-        echo "[ERROR] : The mirror URL of '${mirror_url}' is not using an http based mirror."
-        echo "[INFO]  : For more information, see https://github.com/sassoftware/sas-container-recipes/blob/master/README.md#use-buildsh-to-build-the-images"
-        exit 30
-    fi
-
-    set +e
-    response=$(curl --write-out "%{http_code}" --silent --location --head --output /dev/null "${mirror_url}")
-    set -e
-    if [ "${response}" != "200" ]; then
-        echo "[ERROR] : Not able to ping mirror URL: ${mirror_url}"
-        echo
-        exit 5
-    else
-        echo "[INFO]  : Successful ping of mirror URL: ${mirror_url}"
-    fi
-else
-    echo "[INFO]  : Bypassing validation of mirror URL: ${mirror_url}"
-=======
 if [[ ! -z ${SAS_RPM_REPO_URL+x} ]] && ${CHECK_MIRROR_URL} && [[ "${SAS_RPM_REPO_URL}" != "https://ses.sas.download/ses/" ]]; then
     set +e
     response=$(curl --write-out "%{http_code}" --silent --location --head --output /dev/null "${SAS_RPM_REPO_URL}")
@@ -785,32 +506,20 @@
     fi
 else
     echo "[INFO]  : Bypassing validation of mirror URL: ${SAS_RPM_REPO_URL}"
->>>>>>> 80d43d2c
 fi
 
 # Currently for anything that is not a "single", the process will build and then
 # try to push to the Docker registry. If the correct info is not provided then this
 # action will fail. This script will also fail when we try to build the addons.
-<<<<<<< HEAD
-# For now, validate that if we are doing a multiple of full build, that we 
-=======
 # For now, validate that if we are doing a multiple of full build, that we
->>>>>>> 80d43d2c
 # perform the right set of verification.
 
 if [[ "${SAS_RECIPE_TYPE}" != "single" ]]; then
     if [[ ! -z ${DOCKER_REGISTRY_URL+x} ]] && ${CHECK_DOCKER_URL}; then
-<<<<<<< HEAD
-        echo "[ERROR] : Running curl against Docker registry URL: http://${DOCKER_REGISTRY_URL}"
-        set +e
-        set -x
-        response=$(curl --write-out "%{http_code}" --silent --location --head --output /dev/null "http://${DOCKER_REGISTRY_URL}")
-=======
         echo "[INFO]  : Running curl against Docker registry URL: https://${DOCKER_REGISTRY_URL}"
         set +e
         set -x
         response=$(curl --write-out "%{http_code}" --silent --location --head --output /dev/null "https://${DOCKER_REGISTRY_URL}")
->>>>>>> 80d43d2c
         set +x
         set -e
         if [ "${response}" != "200" ]; then
@@ -843,6 +552,9 @@
 
 case ${SAS_RECIPE_TYPE} in
     single)
+        # Ensure docker is installed
+        docker --version || missing_dependencies
+
         copy_deployment_data_zip viya-programming/${SAS_VIYA_CONTAINER}
 
         echo; # Formatting
@@ -852,7 +564,6 @@
                 pushd viya-programming/"${str_image}"
                 echo
                 echo "[INFO]  : Building the base image"
-<<<<<<< HEAD
                 echo
                 set +e
                 set -x
@@ -879,34 +590,6 @@
                 echo
                 echo "[INFO]  : Image created with image name '${str_image}'"
                 echo
-=======
-                echo
-                set +e
-                set -x
-                docker build \
-                    --file Dockerfile \
-                    --label "sas.recipe.version=${sas_recipe_version}" \
-                    --label "sas.layer.${str_image}=true" \
-                    ${BUILD_ARG_BASEIMAGE} \
-                    ${BUILD_ARG_BASETAG} \
-                    ${BUILD_ARG_SAS_RPM_REPO_URL} \
-                    ${BUILD_ARG_PLATFORM} \
-                    . \
-                    --tag "${str_image}"
-                n_docker_build_rc=$?
-                set +x
-                set -e
-                if (( n_docker_build_rc != 0 )); then
-                    echo
-                    echo "[ERROR] : Could not create base image"
-                    echo
-                    popd
-                    exit 1
-                fi
-                echo
-                echo "[INFO]  : Image created with image name '${str_image}'"
-                echo
->>>>>>> 80d43d2c
                 str_previous_image="${str_image}"
                 popd
             else
@@ -998,22 +681,30 @@
         echo
         ;;
     multiple)
+
+        # Check for required dependencies
+        docker --version || missing_dependencies 
+        python --version || missing_dependencies
+        pip    --version || missing_dependencies
+        kubectl  version || missing_dependencies   
+
         # Copy the zip or the playbook to project
         copy_deployment_data_zip viya-programming/viya-multi-container
 
         pushd viya-programming/viya-multi-container
 
         # Call to build and push images and generate deployment manifests
+
+        # export the values so that they are picked up by the lower level scipt.
+        # We will not pass the CHECK_*_URL values here as they are not used in the lower level script
+        [[ ! -z ${SAS_RPM_REPO_URL} ]] && export SAS_RPM_REPO_URL
 
         ./build.sh \
           --baseimage "${BASEIMAGE}" \
           --basetag "${BASETAG}" \
           --platform "${PLATFORM}" \
           --docker-url "${DOCKER_REGISTRY_URL}" \
-<<<<<<< HEAD
-=======
           --docker-registry-type "${DOCKER_REGISTRY_TYPE}" \
->>>>>>> 80d43d2c
           --docker-namespace "${DOCKER_REGISTRY_NAMESPACE}" \
           --sas-docker-tag "${SAS_DOCKER_TAG}" \
           --virtual-host "${CAS_VIRTUAL_HOST}"
@@ -1026,21 +717,6 @@
         # Provide some information to the end user on next steps
         echo_footer viya-programming/viya-multi-container
         ;;
-<<<<<<< HEAD
-    # full)
-        # copy_deployment_data_zip viya-visuals
-
-        # pushd viya-visuals
-
-        # ./build.sh
-
-        # popd
-
-        # add_layers
-
-        # echo_footer viya-visuals
-        # ;;
-=======
     full)
         echo_experimental
 
@@ -1049,8 +725,17 @@
 
         pushd viya-visuals
 
-        CHECK_MIRROR_URL=${CHECK_MIRROR_URL} \
-        CHECK_DOCKER_URL=${CHECK_DOCKER_URL} \
+        # Check for required dependencies
+        docker --version || missing_dependencies 
+        python --version || missing_dependencies
+        pip    --version || missing_dependencies
+        kubectl  version || missing_dependencies   
+
+        # export the values so that they are picked up by the lower level scipt.
+        [[ ! -z ${CHECK_MIRROR_URL} ]] && export CHECK_MIRROR_URL
+        [[ ! -z ${CHECK_DOCKER_URL} ]] && export CHECK_DOCKER_URL
+        [[ ! -z ${SAS_RPM_REPO_URL} ]] && export SAS_RPM_REPO_URL
+
         ./build.sh \
           --baseimage "${BASEIMAGE}" \
           --basetag "${BASETAG}" \
@@ -1067,7 +752,6 @@
         echo_footer viya-visuals
         echo_experimental
         ;;
->>>>>>> 80d43d2c
     *)
         echo "[ERROR] : Unknown type of '${SAS_RECIPE_TYPE}' passed in"
         echo "[INFO]  : Type must be a value of [ single | multiple | full ]"
@@ -1077,4 +761,4 @@
 
 echo; # Formatting
 
-exit 0+exit 0
