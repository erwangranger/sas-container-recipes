apiVersion: apps/v1beta1
kind: Deployment
metadata:
  name: {{ settings.project_name }}-cas-worker
spec:
{% if custom_services is defined and custom_services %}
{%   for key,value in custom_services.items() %}
{%     if key == item.key and value.deployment_overrides.environment is defined and value.deployment_overrides.environment %}
{%       for override in value.deployment_overrides.environment %}
{%         if 'CASCFG_MODE=mpp' in override %}
  replicas: 3
<<<<<<< HEAD
=======
{%         else %}
{%           if 'CASCFG_MODE=smp' in override %}
  replicas: 0
{%           endif %}
>>>>>>> 9c93fd89
{%         endif %}
{%       endfor %}
{%     endif %}
{%   endfor %}
{% else %}
  replicas: 0
{% endif %}
  template:
    metadata:
      labels:
        app: {{ settings.project_name }}-cas-worker
    spec:
      containers:
      - name: {{ settings.project_name }}-cas-worker
{% for regkey,regvalue in registries.items() %}
        image: {{ regvalue.url }}/{{ regvalue.namespace }}/{{ settings.project_name }}-{{ item.key }}:{{ docker_tag | default('latest') }}
{% endfor %}
        imagePullPolicy: Always
{% if item.value.ports is defined and item.value.ports %}
        ports:
{%   for ports in item.value.ports %}
        - containerPort: {{ ports.split(':')[0] }}
{%   endfor %}
{% endif %}
        env:
        - name: DEPLOYMENT_NAME
          value: "{{ settings.project_name }}"
{% if services.consul is defined %}
        - name: CONSUL_HTTP_ADDR
          value: "http://{{ settings.project_name }}-consul:8500"
{% endif %}
        - name: SERVICE_NAME
          value: "casworker"
        - name: CASCONTROLLERHOST
          value: "{{ settings.project_name }}-cas"
{% if item.value.deployment_overrides.environment is defined and item.value.deployment_overrides.environment %}
{%   for environment in item.value.deployment_overrides.environment %}
{%     if "SERVICE_NAME" not in environment %}
        - name: {{ environment.split('=')[0] }}
          valueFrom:
            configMapKeyRef:
              name: {{ settings.project_name }}-cas
              key: {{ environment.split('=')[0] | lower }}
{%     endif %}
{%   endfor %}
{% endif %}
{% if item.value.deployment_overrides.secrets is defined and item.value.deployment_overrides.secrets %}
{%   for secrets in item.value.deployment_overrides.secrets %}
{%     if secrets.split('=')[0] == 'SETINIT_TEXT_ENC' %}
        - name: SETINIT_TEXT
{%     else      %}
        - name: {{ secrets.split('=')[0] }}
{%     endif     %}
          valueFrom:
            secretKeyRef:
              name: {{ settings.project_name }}-cas
              key: {{ secrets.split('=')[0] | lower }}
{%   endfor %}
{% endif %}
{% if services.consul is defined %}
{%   for secrets in services.consul.deployment_overrides.secrets %}
{%     if secrets.split('=')[0] != 'CONSUL_TOKENS_MANAGEMENT' %}
        - name: {{ secrets.split('=')[0] }}
          valueFrom:
            secretKeyRef:
              name: {{ settings.project_name }}-consul
              key: {{ secrets.split('=')[0] | lower }}
{%     endif %}
{%   endfor %}
{% endif %}
{% if item.value.deployment_overrides.resources is defined and item.value.deployment_overrides.resources %}
        resources:
{%   for key,value in item.value.deployment_overrides.resources.items() %}
          {{ key }}:
{%     for items in value %}
            {{ items.split('=')[0] }}: {{ items.split('=')[1] }}
{%     endfor %}
{%   endfor %}
{% endif %}
{% if item.value.deployment_overrides.volumes is defined and item.value.deployment_overrides.volumes %}
        volumeMounts:
{%   for volumes in item.value.deployment_overrides.volumes %}
        - name: {{ settings.project_name }}-cas-worker-{{ volumes.split('=')[0] }}-volume
          mountPath: {{ volumes.split('=')[1] }}
{%   endfor %}
{% endif %}
{% if custom_volume_mounts is defined and custom_volume_mounts %}
{%   for mount_key,mount_value in custom_volume_mounts.items() %}
{%     if mount_key == item.key %}
        {{ mount_value | indent(8) }}
{%     endif %}
{%   endfor %}
{% endif %}

{% if item.value.deployment_overrides.volumes is defined and item.value.deployment_overrides.volumes %}
      volumes:
{%   for volumes in item.value.deployment_overrides.volumes %}
      - name: {{ settings.project_name }}-cas-worker-{{ volumes.split('=')[0] }}-volume
        emptyDir: {}
{%   endfor %}
{% endif %}
{% if custom_volumes is defined and custom_volumes %}
{%   for vol_key,vol_value in custom_volumes.items() %}
{%     if vol_key == item.key %}
      {{ vol_value | indent(6) }}
{%-    endif %}
{%   endfor %}
{% endif %}
...
<|MERGE_RESOLUTION|>--- conflicted
+++ resolved
@@ -1,127 +1,124 @@
-apiVersion: apps/v1beta1
-kind: Deployment
-metadata:
-  name: {{ settings.project_name }}-cas-worker
-spec:
-{% if custom_services is defined and custom_services %}
-{%   for key,value in custom_services.items() %}
-{%     if key == item.key and value.deployment_overrides.environment is defined and value.deployment_overrides.environment %}
-{%       for override in value.deployment_overrides.environment %}
-{%         if 'CASCFG_MODE=mpp' in override %}
-  replicas: 3
-<<<<<<< HEAD
-=======
-{%         else %}
-{%           if 'CASCFG_MODE=smp' in override %}
-  replicas: 0
-{%           endif %}
->>>>>>> 9c93fd89
-{%         endif %}
-{%       endfor %}
-{%     endif %}
-{%   endfor %}
-{% else %}
-  replicas: 0
-{% endif %}
-  template:
-    metadata:
-      labels:
-        app: {{ settings.project_name }}-cas-worker
-    spec:
-      containers:
-      - name: {{ settings.project_name }}-cas-worker
-{% for regkey,regvalue in registries.items() %}
-        image: {{ regvalue.url }}/{{ regvalue.namespace }}/{{ settings.project_name }}-{{ item.key }}:{{ docker_tag | default('latest') }}
-{% endfor %}
-        imagePullPolicy: Always
-{% if item.value.ports is defined and item.value.ports %}
-        ports:
-{%   for ports in item.value.ports %}
-        - containerPort: {{ ports.split(':')[0] }}
-{%   endfor %}
-{% endif %}
-        env:
-        - name: DEPLOYMENT_NAME
-          value: "{{ settings.project_name }}"
-{% if services.consul is defined %}
-        - name: CONSUL_HTTP_ADDR
-          value: "http://{{ settings.project_name }}-consul:8500"
-{% endif %}
-        - name: SERVICE_NAME
-          value: "casworker"
-        - name: CASCONTROLLERHOST
-          value: "{{ settings.project_name }}-cas"
-{% if item.value.deployment_overrides.environment is defined and item.value.deployment_overrides.environment %}
-{%   for environment in item.value.deployment_overrides.environment %}
-{%     if "SERVICE_NAME" not in environment %}
-        - name: {{ environment.split('=')[0] }}
-          valueFrom:
-            configMapKeyRef:
-              name: {{ settings.project_name }}-cas
-              key: {{ environment.split('=')[0] | lower }}
-{%     endif %}
-{%   endfor %}
-{% endif %}
-{% if item.value.deployment_overrides.secrets is defined and item.value.deployment_overrides.secrets %}
-{%   for secrets in item.value.deployment_overrides.secrets %}
-{%     if secrets.split('=')[0] == 'SETINIT_TEXT_ENC' %}
-        - name: SETINIT_TEXT
-{%     else      %}
-        - name: {{ secrets.split('=')[0] }}
-{%     endif     %}
-          valueFrom:
-            secretKeyRef:
-              name: {{ settings.project_name }}-cas
-              key: {{ secrets.split('=')[0] | lower }}
-{%   endfor %}
-{% endif %}
-{% if services.consul is defined %}
-{%   for secrets in services.consul.deployment_overrides.secrets %}
-{%     if secrets.split('=')[0] != 'CONSUL_TOKENS_MANAGEMENT' %}
-        - name: {{ secrets.split('=')[0] }}
-          valueFrom:
-            secretKeyRef:
-              name: {{ settings.project_name }}-consul
-              key: {{ secrets.split('=')[0] | lower }}
-{%     endif %}
-{%   endfor %}
-{% endif %}
-{% if item.value.deployment_overrides.resources is defined and item.value.deployment_overrides.resources %}
-        resources:
-{%   for key,value in item.value.deployment_overrides.resources.items() %}
-          {{ key }}:
-{%     for items in value %}
-            {{ items.split('=')[0] }}: {{ items.split('=')[1] }}
-{%     endfor %}
-{%   endfor %}
-{% endif %}
-{% if item.value.deployment_overrides.volumes is defined and item.value.deployment_overrides.volumes %}
-        volumeMounts:
-{%   for volumes in item.value.deployment_overrides.volumes %}
-        - name: {{ settings.project_name }}-cas-worker-{{ volumes.split('=')[0] }}-volume
-          mountPath: {{ volumes.split('=')[1] }}
-{%   endfor %}
-{% endif %}
-{% if custom_volume_mounts is defined and custom_volume_mounts %}
-{%   for mount_key,mount_value in custom_volume_mounts.items() %}
-{%     if mount_key == item.key %}
-        {{ mount_value | indent(8) }}
-{%     endif %}
-{%   endfor %}
-{% endif %}
-
-{% if item.value.deployment_overrides.volumes is defined and item.value.deployment_overrides.volumes %}
-      volumes:
-{%   for volumes in item.value.deployment_overrides.volumes %}
-      - name: {{ settings.project_name }}-cas-worker-{{ volumes.split('=')[0] }}-volume
-        emptyDir: {}
-{%   endfor %}
-{% endif %}
-{% if custom_volumes is defined and custom_volumes %}
-{%   for vol_key,vol_value in custom_volumes.items() %}
-{%     if vol_key == item.key %}
-      {{ vol_value | indent(6) }}
-{%-    endif %}
-{%   endfor %}
-{% endif %}
-...
+apiVersion: apps/v1beta1
+kind: Deployment
+metadata:
+  name: {{ settings.project_name }}-cas-worker
+spec:
+{% if custom_services is defined and custom_services %}
+{%   for key,value in custom_services.items() %}
+{%     if key == item.key and value.deployment_overrides.environment is defined and value.deployment_overrides.environment %}
+{%       for override in value.deployment_overrides.environment %}
+{%         if 'CASCFG_MODE=mpp' in override %}
+  replicas: 3
+{%         else %}
+{%           if 'CASCFG_MODE=smp' in override %}
+  replicas: 0
+{%           endif %}
+{%         endif %}
+{%       endfor %}
+{%     endif %}
+{%   endfor %}
+{% else %}
+  replicas: 0
+{% endif %}
+  template:
+    metadata:
+      labels:
+        app: {{ settings.project_name }}-cas-worker
+    spec:
+      containers:
+      - name: {{ settings.project_name }}-cas-worker
+{% for regkey,regvalue in registries.items() %}
+        image: {{ regvalue.url }}/{{ regvalue.namespace }}/{{ settings.project_name }}-{{ item.key }}:{{ docker_tag | default('latest') }}
+{% endfor %}
+        imagePullPolicy: Always
+{% if item.value.ports is defined and item.value.ports %}
+        ports:
+{%   for ports in item.value.ports %}
+        - containerPort: {{ ports.split(':')[0] }}
+{%   endfor %}
+{% endif %}
+        env:
+        - name: DEPLOYMENT_NAME
+          value: "{{ settings.project_name }}"
+{% if services.consul is defined %}
+        - name: CONSUL_HTTP_ADDR
+          value: "http://{{ settings.project_name }}-consul:8500"
+{% endif %}
+        - name: SERVICE_NAME
+          value: "casworker"
+        - name: CASCONTROLLERHOST
+          value: "{{ settings.project_name }}-cas"
+{% if item.value.deployment_overrides.environment is defined and item.value.deployment_overrides.environment %}
+{%   for environment in item.value.deployment_overrides.environment %}
+{%     if "SERVICE_NAME" not in environment %}
+        - name: {{ environment.split('=')[0] }}
+          valueFrom:
+            configMapKeyRef:
+              name: {{ settings.project_name }}-cas
+              key: {{ environment.split('=')[0] | lower }}
+{%     endif %}
+{%   endfor %}
+{% endif %}
+{% if item.value.deployment_overrides.secrets is defined and item.value.deployment_overrides.secrets %}
+{%   for secrets in item.value.deployment_overrides.secrets %}
+{%     if secrets.split('=')[0] == 'SETINIT_TEXT_ENC' %}
+        - name: SETINIT_TEXT
+{%     else      %}
+        - name: {{ secrets.split('=')[0] }}
+{%     endif     %}
+          valueFrom:
+            secretKeyRef:
+              name: {{ settings.project_name }}-cas
+              key: {{ secrets.split('=')[0] | lower }}
+{%   endfor %}
+{% endif %}
+{% if services.consul is defined %}
+{%   for secrets in services.consul.deployment_overrides.secrets %}
+{%     if secrets.split('=')[0] != 'CONSUL_TOKENS_MANAGEMENT' %}
+        - name: {{ secrets.split('=')[0] }}
+          valueFrom:
+            secretKeyRef:
+              name: {{ settings.project_name }}-consul
+              key: {{ secrets.split('=')[0] | lower }}
+{%     endif %}
+{%   endfor %}
+{% endif %}
+{% if item.value.deployment_overrides.resources is defined and item.value.deployment_overrides.resources %}
+        resources:
+{%   for key,value in item.value.deployment_overrides.resources.items() %}
+          {{ key }}:
+{%     for items in value %}
+            {{ items.split('=')[0] }}: {{ items.split('=')[1] }}
+{%     endfor %}
+{%   endfor %}
+{% endif %}
+{% if item.value.deployment_overrides.volumes is defined and item.value.deployment_overrides.volumes %}
+        volumeMounts:
+{%   for volumes in item.value.deployment_overrides.volumes %}
+        - name: {{ settings.project_name }}-cas-worker-{{ volumes.split('=')[0] }}-volume
+          mountPath: {{ volumes.split('=')[1] }}
+{%   endfor %}
+{% endif %}
+{% if custom_volume_mounts is defined and custom_volume_mounts %}
+{%   for mount_key,mount_value in custom_volume_mounts.items() %}
+{%     if mount_key == item.key %}
+        {{ mount_value | indent(8) }}
+{%     endif %}
+{%   endfor %}
+{% endif %}
+
+{% if item.value.deployment_overrides.volumes is defined and item.value.deployment_overrides.volumes %}
+      volumes:
+{%   for volumes in item.value.deployment_overrides.volumes %}
+      - name: {{ settings.project_name }}-cas-worker-{{ volumes.split('=')[0] }}-volume
+        emptyDir: {}
+{%   endfor %}
+{% endif %}
+{% if custom_volumes is defined and custom_volumes %}
+{%   for vol_key,vol_value in custom_volumes.items() %}
+{%     if vol_key == item.key %}
+      {{ vol_value | indent(6) }}
+{%-    endif %}
+{%   endfor %}
+{% endif %}
+...