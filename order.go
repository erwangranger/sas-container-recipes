// order.go
// For loading a Software Order Email and parsing the order's content
//
// Copyright 2018 SAS Institute Inc.
//
// Licensed under the Apache License, Version 2.0 (the "License");
// you may not use this file except in compliance with the License.
// You may obtain a copy of the License at
//
//     https://www.apache.org/licenses/LICENSE-2.0
//
// Unless required by applicable law or agreed to in writing, software
// distributed under the License is distributed on an "AS IS" BASIS,
// WITHOUT WARRANTIES OR CONDITIONS OF ANY KIND, either express or implied.
// See the License for the specific language governing permissions and
// limitations under the License.
//

package main

import (
	"encoding/base64"

	"github.com/docker/docker/api/types"
	"github.com/docker/docker/api/types/filters"
	"github.com/docker/docker/client"

	"archive/zip"
	"bytes"
	"context"
	"encoding/json"
	"errors"
	"flag"
	"fmt"
	"io"
	"io/ioutil"
	"log"
	"net"
	"net/http"
	"os"
	"os/exec"
	"os/user"
	"regexp"
	"runtime"
	"strconv"
	"strings"
	"time"
)

// RecipeVersion format <year>.<month>.<numbered release>
const RecipeVersion = "19.04.0"

// SasViyaVersion is used to wget the corresponding sas-orchestration tool version
// example: 34 = version 3.4
const SasViyaVersion = "34"

// ConfigPath is the path to the configuration file that's used to load custom container attributes
// NOTE: this path changes to config-<deployment-type>.yml
var ConfigPath = "config-full.yml"

// SoftwareOrder is the structure to hold the order information.
type SoftwareOrder struct {

	// Build arguments and flags (see order.LoadCommands for details)
	LicensePath           string
	BaseImage             string
	MirrorURL             string
	VirtualHost           string
	DockerNamespace       string
	DockerRegistry        string
	DeploymentType        string
	PlaybookPath          string
	Platform              string
	ProjectName           string
	TagOverride           string
	AddOns                []string
	DebugContainers       []string
	WorkerCount           int
	Verbose               bool
	SkipMirrorValidation  bool
	SkipDockerValidation  bool
	GenerateManifestsOnly bool

	// Build attributes
	TimestampTag string                // Allows for datetime on each temp build bfile
	Containers   map[string]*Container // Individual containers build list
	BuildOnly    []string              // Only build these specific containers if they're in the list of entitled containers. The 'multiple' deployment type utilizes this to build only 3 images.
	Config       map[string]ConfigMap  // Static values and defaults are loaded from the configmap yaml
	ConfigPath   string                // config-<deployment-type>.yml file for custom or static values
	Log          *os.File              // File handle for log path
	LogPath      string                // Path to the build directory with the log file name
	KVStore      string                // Combines all vars.yaml content
	BuildContext context.Context       // Background context
	RegistryAuth string                // Used to push and pull from/to a regitry
	BuildPath    string                // Kubernetes manifests are generated and placed into this location
	CertBaseURL  string                // The URL that the build containers will use to fetch their CA and entitlement certs
	InDocker     bool                  // If we are running in a docker container
	BuilderIP    string                // IP of where images are being built to be used for generic hostname lookup for builder
	BuilderPort  string                // Port for serving certificate requests for builds

	// Metrics
	StartTime      time.Time
	EndTime        time.Time
	TotalBuildSize int64
	DockerClient   *client.Client // Used to pull the base image and output post-build details

	// License attributes from the Software Order Email (SOE)
	// SAS_Viya_deployment_data.zip
	// ├── ca-certificates
	// │   └── SAS_CA_Certificate.pem
	// ├── entitlement-certificates
	// │   ├── entitlement_certificate.pem
	// │   └── entitlement_certificate.pfx
	// ├── license
	// │   └── SASViyaV0300_XXXXXX_Linux_x86-64.txt
	// │   └── SASViyaV0300_XXXXXX_XXXXXXXX_Linux_x86-64.jwt
	// └── order.oom
	SOEZipPath string // Used to load licenses
	OrderOOM   struct {
		OomFormatVersion string `json:"oomFormatVersion"`
		MetaRepo         struct {
			URL        string   `json:"url"`
			Rpm        string   `json:"rpm"`
			Orderables []string `json:"orderables"`
		} `json:"metaRepo"`
	}
	CA             []byte
	Entitlement    []byte
	License        []byte
	MeteredLicense []byte

	SiteDefault []byte
}

// Registry is ror reading ~/.docker/config.json
// example:
//{
//    "auths": {
//        "docker.mycompany.com": {
//            "auth": "Zaoiqw0==" <-- this is a base64 string
//        }
//    },
//}
type Registry struct {
	Auths map[string]struct {
		Username string `json:"username"` // Optional
		Password string `json:"password"` // Optional
		Auth     string `json:"auth"`     // Required
	} `json:"auths"`
}

// ConfigMap each container has a configmap which define Docker layers.
// A static configmap.yml file is parsed and all containers
// that do not have static values are set to the defaults
type ConfigMap struct {
	Ports       []string `yaml:"ports"`       // Default: empty
	Environment []string `yaml:"environment"` // Default: empty
	Secrets     []string `yaml:"secrets"`     // Default: empty
	Roles       []string `yaml:"roles"`       // Additional ansible roles to run
	Volumes     []string `yaml:"volumes"`     // Default: log:/opt/sas/viya/config/var/log
	Resources   struct {
		Limits   []string `yaml:"limits"`
		Requests []string `yaml:"requests"`
	} `yaml:"resources"`
}

// NewSoftwareOrder once the SOE zip file path has been provided then load all the Software Order's details
// Note: All sub-processes of this function are essential to the build process.
//       If any of these steps return an error then the entire process will be exited.
func NewSoftwareOrder() (*SoftwareOrder, error) {
	order := &SoftwareOrder{}
	order.StartTime = time.Now()

	order.TimestampTag = string(order.StartTime.Format("2006-01-02-15-04-05"))
	if len(order.TagOverride) > 0 {
		order.TimestampTag = order.TagOverride
	}

	if err := order.LoadCommands(); err != nil {
		return order, err
	}

	order.InDocker = true
	if _, err := os.Stat("/.dockerenv"); err != nil {
		order.InDocker = false
	}

	// Point to custom configuration yaml files
	order.ConfigPath = "config-full.yml"
	if order.DeploymentType == "multiple" {
		order.ConfigPath = "config-multiple.yml"
	}

	if !order.GenerateManifestsOnly {
		order.BuildPath = fmt.Sprintf("builds/%s-%s/", order.DeploymentType, order.TimestampTag)
		if err := os.MkdirAll(order.BuildPath+"manifests", 0744); err != nil {
			return order, err
		}
		symlinkCommand := fmt.Sprintf("cd builds && rm -rf %s && ln -s %s-%s %s", order.DeploymentType, order.DeploymentType, order.TimestampTag, order.DeploymentType)
		cmd := exec.Command("sh", "-c", symlinkCommand)
		stderr, err := cmd.StderrPipe()
		if err := cmd.Start(); err != nil {
			log.Fatal(err)
		}

		slurp, _ := ioutil.ReadAll(stderr)
		fmt.Printf("%s\n", slurp)

		if err := cmd.Wait(); err != nil {
			return order, err
		}
		if err != nil {
			return order, err
		}
		order.LogPath = order.BuildPath + "/build.log"
		logHandle, err := os.Create(order.LogPath)
		if err != nil {
			return order, err
		}
		order.Log = logHandle
	} else {
		// If we are only generating manifests, then use the previous run.
		order.BuildPath = fmt.Sprintf("builds/%s/", order.DeploymentType)

		// Want to make sure the deployment type directory exists. Trying to protect
		// against the case where a user tries to generate manifests before they
		// built anything. Generate manifests only is a second step.
		if _, err := os.Stat(order.BuildPath); os.IsNotExist(err) {
			return order, err
		}

		// Save off the previous build log
		order.LogPath = order.BuildPath + "/build.log"
		err := os.Rename(order.LogPath, fmt.Sprintf("%s-%s", order.LogPath, order.TimestampTag))
		if err != nil {
			return order, err
		}

		logHandle, err := os.Create(order.LogPath)
		if err != nil {
			return order, err
		}
		order.Log = logHandle

	}

	// Start a worker pool and wait for all workers to finish
	workerCount := 0 // Number of goroutines started
	done := make(chan int)
	fail := make(chan string)
	progress := make(chan string)

	workerCount++
	go order.LoadSiteDefault(progress, fail, done)

	if !order.GenerateManifestsOnly {
		workerCount++
		go order.LoadPlaybook(progress, fail, done)

		workerCount++
		go order.LoadLicense(progress, fail, done)

		workerCount++
		go order.LoadDocker(progress, fail, done)

		workerCount++
		go order.LoadRegistryAuth(fail, done)

		if !order.SkipDockerValidation {
			workerCount++
			go order.TestRegistry(progress, fail, done)
		}

		if !order.SkipMirrorValidation {
			workerCount++
			go order.TestMirror(progress, fail, done)
		}
	}

	doneCount := 0
	for {
		select {
		case <-done:
			doneCount++
			if doneCount == workerCount {
				// After the configs have been loaded then pre-build the containers and generate the manifests
				err := order.Prepare()
				if err != nil {
					return order, err
				}
				return order, nil
			}
		case failure := <-fail:
			return order, errors.New(failure)
		case progress := <-progress:
			order.WriteLog(true, progress)
		}
	}
}

// Look through the network interfaces and find the machine's non-loopback IP
func getIPAddr() (string, error) {
	addrs, err := net.InterfaceAddrs()
	if err != nil {
		return "", err
	}

	for _, a := range addrs {
		if ipnet, ok := a.(*net.IPNet); ok && !ipnet.IP.IsLoopback() {
			if ipnet.IP.To4() != nil {
				return ipnet.IP.String(), nil
			}
		}
	}
	return "", errors.New("No IP found for serving playbook")
}

// Serve up the entitlement and CA cert on a random port from the host so
// the contents of these files don't exist in any docker layer or history.
func (order *SoftwareOrder) Serve() {

	builderIP, err := getIPAddr()
	if err != nil {
		panic("Could not determine hostname or host IP: " + err.Error())
	}
	order.BuilderIP = builderIP

	listener, err := net.Listen("tcp", ":"+order.BuilderPort)
	if err != nil {
		panic(err)
	}

	// Serve only two endpoints to receive the entitlement and CA
	order.WriteLog(true, fmt.Sprintf("Serving license and entitlement on sas-container-recipes-builder:%s (%s)", order.BuilderPort, order.BuilderIP))
	order.CertBaseURL = fmt.Sprintf("http://sas-container-recipes-builder:%s", order.BuilderPort)

	http.HandleFunc("/entitlement/", func(w http.ResponseWriter, r *http.Request) {
		fmt.Fprintf(w, string(order.Entitlement))
	})
	http.HandleFunc("/cacert/", func(w http.ResponseWriter, r *http.Request) {
		fmt.Fprintf(w, string(order.CA))
	})
	http.Serve(listener, nil)
}

// WriteLog is multiplexer for writing logs.
// Write any number of object info to the build log file and/or to standard output
func (order *SoftwareOrder) WriteLog(writeToStdout bool, contentBlocks ...interface{}) {
	// Write each block to standard output
	if writeToStdout {
		for _, block := range contentBlocks {
			log.Println(block)
		}
	}

	// Write the filename and line number
	_, fullFilePath, fileCallerLineNumber, _ := runtime.Caller(1)
	filePathSections := strings.Split(fullFilePath, "/")
	fileCallerName := filePathSections[len(filePathSections)-1]
	order.Log.Write([]byte(fmt.Sprintf("[%s:%d] ",
		fileCallerName, fileCallerLineNumber)))

	// Write each interface
	for _, block := range contentBlocks {
		order.Log.Write([]byte(fmt.Sprintf("%v\n", block)))
	}
	order.Log.Write([]byte("\n"))
}

// GetIntermediateStatus returns the output of how many and which containers have been built
// out of the total number of builds.
// This is displayed after a container finishes its build process.
func (order *SoftwareOrder) GetIntermediateStatus(progress chan string) {
	finishedContainers := []string{}
	remainingContainers := []string{}
	for _, container := range order.Containers {
		if container.Status == Pushed {
			finishedContainers = append(finishedContainers, container.Name)
		} else if container.Status != DoNotBuild {
			remainingContainers = append(remainingContainers, container.Name)
		}
	}

	if len(remainingContainers) == 0 {
		// Don't show anything once all have completed since the final build summary displays
		return
	}

	progress <- fmt.Sprintf("Built & Pushed [ %d / %d ].\nComplete: %s\nRemaining: %s\n",
		len(finishedContainers), len(finishedContainers)+len(remainingContainers),
		strings.Join(finishedContainers, ", "), strings.Join(remainingContainers, ", "))
}

// LoadCommands recieves flags and arguments, parse them, and load them into the order
func (order *SoftwareOrder) LoadCommands() error {
	// Standard format that arguments must comply with
	regexNoSpecialCharacters := regexp.MustCompile("^[_A-z0-9]*([_A-z0-9\\-\\.]*)$")

	// Required arguments
	license := flag.String("zip", "", "")
	dockerNamespace := flag.String("docker-namespace", "", "")
	dockerRegistry := flag.String("docker-registry-url", "", "")

	// Optional arguments
	virtualHost := flag.String("virtual-host", "myvirtualhost.mycompany.com", "")
	addons := flag.String("addons", "", "")
	baseImage := flag.String("base-image", "centos:7", "")
	mirrorURL := flag.String("mirror-url", "https://ses.sas.download/ses/", "")
	verbose := flag.Bool("verbose", false, "")
	buildOnly := flag.String("build-only", "", "")
	tagOverride := flag.String("tag", RecipeVersion+"-"+order.TimestampTag, "")
	projectName := flag.String("project-name", "sas-viya", "")
	deploymentType := flag.String("type", "single", "")
	version := flag.Bool("version", false, "")
	skipMirrorValidation := flag.Bool("skip-mirror-url-validation", false, "")
	skipDockerValidation := flag.Bool("skip-docker-url-validation", false, "")
	generateManifestsOnly := flag.Bool("generate-manifests-only", false, "")
	builderPort := flag.String("builder-port", "1976", "")

	// By default detect the cpu core count and utilize all of them
	defaultWorkerCount := runtime.NumCPU()
	workerCount := flag.Int("workers", defaultWorkerCount, "")
	order.WorkerCount = *workerCount
	if *workerCount == 0 || *workerCount > defaultWorkerCount {
		err := errors.New("invalid '--worker' count, must be less than or equal to the number of CPU cores that are free and permissible in your cgroup configuration")
		return err
	}

	// Allow for quick exit if only viewing the --version or --help
	flag.Usage = func() {
		usageDocPath := "docs/usage.txt"
		usage, err := ioutil.ReadFile(usageDocPath)
		if err != nil {
			fmt.Println("Unable to find usage file " + usageDocPath)
		} else {
			fmt.Println(string(usage))
		}
		os.Exit(0)
	}
	flag.Parse()
	if *version == true {
		fmt.Println("SAS Container Recipes v" + RecipeVersion)
		os.Exit(0)
	}
	if len(os.Args) == 1 {
		flag.Usage()
	}

	order.Verbose = *verbose
	order.SkipMirrorValidation = *skipMirrorValidation
	order.SkipDockerValidation = *skipDockerValidation

	// See if we the user just wants to generate manifests
	order.GenerateManifestsOnly = *generateManifestsOnly

	// This is a safeguard for when a user does not use quotes around a multi value argument
	otherArgs := flag.Args()
	if len(otherArgs) > 0 {
		progressString := "WARNING: one or more arguments were not parsed. Quotes are required for multi-value arguments."
		order.WriteLog(true, progressString)
	}

	// Always require a license
	if *license == "" {
		err := errors.New("a software order email (SOE) '--license' file is required")
		return err
	}
	order.SOEZipPath = *license

	// Always require a deployment type
	if *deploymentType != "multiple" && *deploymentType != "full" && *deploymentType != "single" {
		err := errors.New("a valid '--type' is required: choose between single, multiple, or full")
		return err
	}
	order.DeploymentType = strings.ToLower(*deploymentType)

	// Optional: Parse the list of addons
	*addons = strings.TrimSpace(*addons)
	if *addons == "" {
		order.AddOns = []string{}
	} else {
		// Accept a list of addon names delimited by a space or a comma
		spaces, _ := regexp.Compile("[ ,]+") // math spaces or commas
		addonString := spaces.ReplaceAllString(strings.TrimSpace(*addons), " ")

		addonList := strings.Split(addonString, " ")
		for _, addon := range addonList {

			addonPath := addon

			// if addon does not exist at specified path, check addons/ADDON.
			// If addons/ADDON does not exist, return an error
			if _, err := os.Stat(addonPath); err != nil {
				// Try with 'addons/'
				addonPath = "addons/" + addonPath
				if _, err = os.Stat(addonPath); err != nil {
					return fmt.Errorf("Addon %s could not be found", addon)
				}
			}
			if !strings.HasSuffix(addonPath, "/") {
				addonPath = addonPath + "/"
			}
			order.AddOns = append(order.AddOns, addonPath)
		}

		order.WriteLog(true, "Building with addons", order.AddOns)
	}

	// Detect the platform based on the image
	order.BaseImage = *baseImage
	if strings.Contains(order.BaseImage, "suse") {
		order.Platform = "suse"
	} else {
		// By default use rpm + yum
		order.Platform = "redhat"
	}

	// A mirror is optional, except in the case of using an opensuse base image
	order.MirrorURL = *mirrorURL
	if len(order.MirrorURL) == 0 && order.DeploymentType == "single" && order.Platform == "suse" {
		return errors.New("a --mirror-url argument is required for a base suse single container")
	}

	// Optional: override the standard tag format
	order.TagOverride = *tagOverride
	if len(order.TagOverride) > 0 && !regexNoSpecialCharacters.Match([]byte(order.TagOverride)) {
		return errors.New("The --tag argument contains invalid characters. It must contain contain only A-Z, a-z, 0-9, _, ., or -")
	}

	// Optional: override the "sas-viya-" prefix in image names and in the deployment
	order.ProjectName = *projectName
	if len(order.ProjectName) > 0 && !regexNoSpecialCharacters.Match([]byte(order.ProjectName)) {
		return errors.New("The --project-name argument contains invalid characters. It must contain contain only A-Z, a-z, 0-9, _, ., or -")
	}

	// Require a docker namespace for multi and full
	if *dockerNamespace == "" && (order.DeploymentType == "multiple" || order.DeploymentType == "full") {
		return errors.New("a '--docker-namespace' argument is required")
	}
	order.DockerNamespace = *dockerNamespace
	if !regexNoSpecialCharacters.Match([]byte(order.DockerNamespace)) {
		return errors.New("The --docker-namespace argument contains invalid characters. It must contain contain only A-Z, a-z, 0-9, _, ., or -")
	}

	// Require a docker registry for multi and full
	if *dockerRegistry == "" && (order.DeploymentType == "multiple" || order.DeploymentType == "full") {
		return errors.New("a '--docker-registry-url' argument is required")
	}

	order.DockerRegistry = *dockerRegistry

	order.BuilderPort = *builderPort

	// The deployment type utilizes the order.BuildOnly list
	// Note: the 'full' deployment type builds everything, omitting the --build-only argument
	if order.DeploymentType == "multiple" {
		order.BuildOnly = []string{"programming", "httpproxy", "sas-casserver-primary"}
	}
	if order.DeploymentType == "full" {
		order.WriteLog(true, `
  _______  ______  _____ ____  ___ __  __ _____ _   _ _____  _    _
 | ____\ \/ /  _ \| ____|  _ \|_ _|  \/  | ____| \ | |_   _|/ \  | |
 |  _|  \  /| |_) |  _| | |_) || || |\/| |  _| |  \| | | | / _ \ | |
 | |___ /  \|  __/| |___|  _ < | || |  | | |___| |\  | | |/ ___ \| |___
 |_____/_/\_\_|   |_____|_| \_\___|_|  |_|_____|_| \_| |_/_/   \_\_____|
			`)
	}

	// Parse the list of buildOnly arguments
	*buildOnly = strings.TrimSpace(*buildOnly)
	if *buildOnly != "" {
		// Accept a list of container names delimited by a space or a comma
		spaceDelimList := strings.Split(*buildOnly, " ")
		commaDelimList := strings.Split(*buildOnly, ",")
		order.BuildOnly = spaceDelimList
		if len(spaceDelimList) < len(commaDelimList) {
			order.BuildOnly = commaDelimList
		}
	}

	order.VirtualHost = *virtualHost

	return nil
}

func buildWorker(id int, containers <-chan *Container, done chan<- string, progress chan string, fail chan string) {
	for container := range containers {
		if container.Status != Loaded {
			continue
		}

		// Build
		container.BuildStart = time.Now()
		err := container.Build(progress)
		if err != nil {
			container.Status = Failed
			fail <- container.Name + ":" + container.Tag + " container build " + err.Error()
			return
		}
		container.BuildEnd = time.Now()
		if container.Status != Failed {
			container.Status = Built
		}

		// Get each image's size
		filterArgs := filters.NewArgs()
		filterArgs.Add("reference", container.GetWholeImageName())
		imageInfo, err := container.SoftwareOrder.DockerClient.ImageList(container.SoftwareOrder.BuildContext,
			types.ImageListOptions{Filters: filterArgs})
		if err != nil {
			container.SoftwareOrder.WriteLog(true, "Unable to connect to Docker client for image build sizes")
		}
		imageSize := imageInfo[0].Size
		container.SoftwareOrder.TotalBuildSize += imageSize
		container.ImageSize = imageSize

		// Push
		container.PushStart = time.Now()
		err = container.Push(progress)
		if err != nil {
			container.Status = Failed
			fail <- container.GetWholeImageName() + " container push " + err.Error()
			done <- container.Name
			return
		}
		container.PushEnd = time.Now()

		// Signal the end of the build and push processes
		container.Status = Pushed
		progress <- container.GetWholeImageName() + ": finished pushing image to Docker registry"
		container.SoftwareOrder.GetIntermediateStatus(progress)
		done <- container.Name
	}
}

// The single container deployment type has a unique
// Grab the Dockerfile stub from the utils directory and append any addons
// then do a docker build with the base image and platform build arguments
// TODO: using license in RUN layers and mounting as volume?
func getProgrammingOnlySingleContainer(order *SoftwareOrder) error {
	container := Container{
		Name:          "single-programming-only",
		SoftwareOrder: order,
		BaseImage:     order.BaseImage,
	}

	dockerConnection, err := client.NewClientWithOpts(client.WithVersion(DockerAPIVersion))
	if err != nil {
		debugMessage := "Unable to connect to Docker daemon. Ensure Docker is installed and the service is started. "
		return errors.New(debugMessage + err.Error())
	}
	container.DockerClient = dockerConnection

	// Create the build context and add relevant files to the context
	resourceDirectory := "util/programming-only-single"
	err = container.CreateBuildDirectory()
	if err != nil {
		return err
	}
	container.DockerContextPath = container.SoftwareOrder.BuildPath + "sas-viya-single-programming-only/build_context.tar"
	err = container.AddFileToContext(resourceDirectory+"/entrypoint", "entrypoint", []byte{})
	if err != nil {
		return err
	}
	err = container.AddFileToContext(resourceDirectory+"/replace_httpd_default_cert.sh", "replace_httpd_default_cert.sh", []byte{})
	if err != nil {
		return err
	}

	// Check for a custom vars_usermods file in top level project directory
	usermodsFilePath := "util/vars_usermods.yml"
	if _, err := os.Stat("vars_usermods.yml"); !os.IsNotExist(err) {
		usermodsFilePath = "vars_usermods.yml"
	}
	err = container.AddFileToContext(usermodsFilePath, "vars_usermods.yml", []byte{})
	if err != nil {
		return err
	}

	// TODO: the SOE should not be added to the container. Need to update the Dockerfile to utilize a license volume mount.
	err = container.AddFileToContext(container.SoftwareOrder.SOEZipPath, "SAS_Viya_deployment_data.zip", []byte{})
	if err != nil {
		return err
	}

	// Add files from the addons directory to the build context
	for _, addon := range order.AddOns {
		err := container.AddDirectoryToContext(addon, "", "")
		if err != nil {
			return errors.New("Unable to place addon files into Docker context. " + err.Error())
		}
	}

	// Add the Dockerfile to the build context
	dockerfileStub, err := ioutil.ReadFile(resourceDirectory + "/Dockerfile")
	if err != nil {
		return err
	}
	dockerfile, err := appendAddonLines(container.Name, string(dockerfileStub), container.SoftwareOrder.AddOns)
	if err != nil {
		return err
	}
	err = container.AddFileToContext("", "Dockerfile", []byte(dockerfile))
	if err != nil {
		return err
	}

	// Make the software order only build the image that was created in this function
	for _, item := range order.Containers {
		item.Status = DoNotBuild
	}
<<<<<<< HEAD
	return container, readDockerStream(buildResponseStream.Body, &container, container.SoftwareOrder.Verbose, nil)
=======
	container.Status = Loaded
	order.Containers[container.Name] = &container
	return nil
>>>>>>> 933833e9
}

// Build starts each container build concurrently and report the results
func (order *SoftwareOrder) Build() error {
	if order.DeploymentType == "single" {
		err := getProgrammingOnlySingleContainer(order)
		if err != nil {
			return err
		}
	}
	numberOfBuilds := 0
	for _, container := range order.Containers {
		if container.Status == Loaded {
			numberOfBuilds++
		}
	}
	fmt.Println("")
	if numberOfBuilds == 0 {
		return errors.New("The number of builds are set to zero. " +
			"An error in pre-build tasks may have occured or the " +
			"Software Order entitlement does not match the deployment type.")
	} else if numberOfBuilds == 1 {
		// Use the singular "process" instead of "processes"
		order.WriteLog(true, "Starting "+strconv.Itoa(numberOfBuilds)+" build process ... (this may take several minutes)")
	} else {
		// Use the plural "processes" instead of "process"
		order.WriteLog(true, "Starting "+strconv.Itoa(numberOfBuilds)+" build processes ... (this may take several minutes)")
	}
	order.WriteLog(true, "[TIP] System resource utilization can be seen by using the `docker stats` command.")

	// Concurrently start each build process
	jobs := make(chan *Container, 100)
	fail := make(chan string)
	done := make(chan string)
	progress := make(chan string)
	for w := 1; w <= order.WorkerCount; w++ {
		go buildWorker(w, jobs, done, progress, fail)
	}
	for _, container := range order.Containers {
		jobs <- container
	}
	close(jobs)
	doneCount := 0
	for {
		select {
		case <-done:
			doneCount++
			if doneCount == numberOfBuilds {
				order.Finish()
				return nil
			}
		case failure := <-fail:
			return errors.New(failure)
		case progress := <-progress:
			order.WriteLog(true, progress)
		}
	}
}

// Get the names of each individual host to be created
//
// Read the sas_viya_playbook directory for the "group_vars" where each
// file individually defines a host. There is one container per host.
func getContainers(order *SoftwareOrder) (map[string]*Container, error) {
	containers := make(map[string]*Container)

	// These values are not added to the final hostGroup list result
	var ignoredContainers = [...]string{
		"all", "sas-all", "CommandLine",
		"sas-casserver-secondary", "sas-casserver-worker",
	}

	// The names inside the playbook's inventory file are mapped to hosts
	inventoryBytes, err := ioutil.ReadFile(order.BuildPath + "sas_viya_playbook/" + "inventory.ini")
	if err != nil {
		return containers, err
	}
	inventory := string(inventoryBytes)
	startLine := 0
	startOfSection := "[sas-all:children]"
	lines := strings.Split(inventory, "\n")
	for index, line := range lines {
		if line == startOfSection {
			startLine = index
		}
	}
	if startLine == 0 {
		return containers, errors.New("Cannot find inventory.ini section with all container names")
	}
	for i := startLine + 1; i < len(lines); i++ {
		skip := false
		name := lines[i]
		for _, ignored := range ignoredContainers {
			if name == ignored {
				skip = true
			}
		}
		if skip || len(strings.TrimSpace(name)) == 0 {
			continue
		}

		container := Container{
			Name:          strings.ToLower(name),
			SoftwareOrder: order,
			Status:        Unknown,
			BaseImage:     order.BaseImage,
		}
		container.Tag = container.GetTag()
		containers[container.Name] = &container
	}

	return containers, nil
}

// LoadLicense once the path to the Software Order Email (SOE) zip file has been provided then unzip it
// and load the content into the SoftwareOrder struct for use in the build process.
func (order *SoftwareOrder) LoadLicense(progress chan string, fail chan string, done chan int) {
	progress <- "Reading Software Order Email Zip ..."

	if _, err := os.Stat(order.SOEZipPath); os.IsNotExist(err) {
		fail <- err.Error()
	}

	zipped, err := zip.OpenReader(order.SOEZipPath)
	if err != nil {
		fail <- err.Error()
	}
	defer zipped.Close()

	// Iterate through the files in the archive and print content for each
	for _, zippedFile := range zipped.File {

		// Read the string content and see what file it is, then load it into the order
		readCloser, err := zippedFile.Open()
		if err != nil {
			fail <- err.Error()
		}
		buffer := new(bytes.Buffer)
		_, err = io.Copy(buffer, readCloser)
		if err != nil {
			fail <- err.Error()
		}
		fileBytes, err := ioutil.ReadAll(buffer)
		if err != nil {
			fail <- err.Error()
		}
		readCloser.Close()

		if strings.Contains(zippedFile.Name, "Linux_x86-64.txt") {
			order.License = fileBytes
		} else if strings.Contains(zippedFile.Name, "Linux_x86-64.jwt") {
			order.MeteredLicense = fileBytes
		} else if strings.Contains(zippedFile.Name, "SAS_CA_Certificate.pem") {
			order.CA = fileBytes
		} else if strings.Contains(zippedFile.Name, "entitlement_certificate.pem") {
			order.Entitlement = fileBytes
		} else if strings.Contains(zippedFile.Name, "order.oom") {
			err := json.Unmarshal(fileBytes, &order.OrderOOM)
			if err != nil {
				fail <- err.Error()
			}
		}
	}

	// Make sure all required files were loaded into the order
	if len(order.License) == 0 || len(order.MeteredLicense) == 0 || len(order.CA) == 0 || len(order.Entitlement) == 0 {
		fail <- "Unable to parse all content from SOE zip"
	}

	go order.Serve()

	progress <- "Finished reading Software Order Email"
	done <- 1
}

// LoadDocker ensures the Docker client is accessible and pull the specified base image from Docker Hub
func (order *SoftwareOrder) LoadDocker(progress chan string, fail chan string, done chan int) {

	// Make sure Docker is able to connect
	progress <- "Connecting to the Docker daemon  ..."
	dockerConnection, err := client.NewClientWithOpts(client.WithVersion("1.37"))
	if err != nil {
		fail <- "Unable to connect to Docker daemon. Ensure Docker is installed and the service is started."
	}
	order.DockerClient = dockerConnection
	progress <- "Finished connecting to Docker daemon"

	// Pull the base image depending on what the argument was
	progress <- "Pulling base container image '" + order.BaseImage + "'" + " ..."
	order.BuildContext = context.Background()
	_, err = order.DockerClient.ImagePull(order.BuildContext, order.BaseImage, types.ImagePullOptions{})
	if err != nil {
		fail <- err.Error()
	}

	progress <- "Finished pulling base container image '" + order.BaseImage + "'"
	done <- 1
}

// LoadSiteDefault will load the user provided sitedefault.yml file if available.
func (order *SoftwareOrder) LoadSiteDefault(progress chan string, fail chan string, done chan int) {
	progress <- "Reading sitedefault.yml ..."

	// If the user provided a sitedefault.yml file copy it over or copy the default version
	if _, err := os.Stat("sitedefault.yml"); !os.IsNotExist(err) {
		order.SiteDefault, err = ioutil.ReadFile("sitedefault.yml")
		if err != nil {
			fail <- "Unable to open sitedefault.yml:" + err.Error()
		}
		progress <- "Finished loading sitedefault.yml"
	} else {
		progress <- "Skipping loading sitedefault.yml"
	}
	done <- 1
}

// TestMirror runs a simple curl on the mirror URL to see if it's accessible.
// This is a preliminary check so an error is less likely to occur once the build starts
//
// NOTE: this does not support a local registry filesystem path
func (order *SoftwareOrder) TestMirror(progress chan string, fail chan string, done chan int) {
	if len(order.MirrorURL) > 0 {
		if strings.Contains(order.MirrorURL, "http://") {
			fail <- "The --mirror-url must have TLS enabled. Provide the url with 'https' instead of 'http' in the command argument."
		}
		url := order.MirrorURL
		if !strings.Contains(order.MirrorURL, "https://") {
			url = "https://" + order.MirrorURL
		}
		progress <- "Checking the mirror URL for validity ... curl " + url
		response, err := http.Get(url)
		if err != nil {
			fail <- err.Error()
		}
		if response.StatusCode != 200 {
			fail <- "Invalid mirror URL " + err.Error()
		}
		progress <- "Finished checking the mirror URL for validity: http status code " + strconv.Itoa(response.StatusCode)
	}
	done <- 1
}

// TestRegistry runs a simple curl on the registry to see if it's accessible.
// This is a preliminary check so an error is less likely to occur after the build, once the built images are being pushed
func (order *SoftwareOrder) TestRegistry(progress chan string, fail chan string, done chan int) {
	if order.DeploymentType == "single" {
		// Single container deployment does not use a registry so skip this
		done <- 1
		return
	}
	if strings.Contains(order.DockerRegistry, "http://") {
		fail <- "The --docker-registry-url must have TLS enabled. Provide the url with 'https' instead of 'http' in the command argument."
	}
	url := order.DockerRegistry
	if !strings.Contains(order.DockerRegistry, "https://") {
		url = "https://" + order.DockerRegistry
	}
	progress <- "Checking the Docker registry URL for validity ... curl " + url
	response, err := http.Get(url)
	if err != nil {
		fail <- err.Error()
	}
	defer response.Body.Close()
	if response.StatusCode != 200 {
		fail <- "Invalid Docker registry URL  " + err.Error()
		fail <- "The URL cannot contain 'http' or 'https'. Also the registry also be configured for https. "
	}
	progress <- "Finished checking the Docker registry URL for validity: http status code " + strconv.Itoa(response.StatusCode)

	done <- 1
}

// LoadRegistryAuth loads the registry auth from $USERHOME/.docker/config.json
func (order *SoftwareOrder) LoadRegistryAuth(fail chan string, done chan int) {
	userObject, err := user.Current()
	if err != nil {
		fail <- "Cannot get user home directory path for docker config. " + err.Error()
	}
	dockerConfigPath := fmt.Sprintf("%s/.docker/config.json", userObject.HomeDir)
	order.WriteLog(true, "Reading config from "+dockerConfigPath)
	configContent, err := ioutil.ReadFile(dockerConfigPath)
	if err != nil {
		fail <- "Cannot read Docker configuration or file read permission is not permitted in " + dockerConfigPath + " run a `docker login <registry>`. " + err.Error()
	}
	config := string(configContent)
	if !strings.Contains(config, order.DockerRegistry) {
		fail <- "Cannot find the --docker-registry-url in the Docker config. Run `docker login <registry>` before building."
	}

	// Parse the docker registry URL's auth
	//"auths": {
	//	"docker.mycompany.com": {
	//		"auth": "Y29J79JPO=="
	//	},
	// TODO: clean this up... substrings are sloppy but marshalling the interface was too annoying to start with
	startSection := strings.Index(config, order.DockerRegistry)
	config = config[startSection:]
	endSection := strings.Index(config, "},")
	config = config[0:endSection]
	authSection := "\"auth\": \""
	startAuth := strings.Index(config, "\"auth\": \"")
	config = strings.TrimSpace(config[startAuth+len(authSection)-1:])
	config = strings.Replace(config, "\"", "", -1)
	config = strings.Replace(config, "\n", "", -1)
	config = strings.Replace(config, "\t", "", -1)
	authInfoBytes, _ := base64.StdEncoding.DecodeString(config)
	authInfo := strings.Split(string(authInfoBytes), ":")
	auth := struct {
		Username string
		Password string
	}{
		Username: authInfo[0],
		Password: authInfo[1],
	}

	authBytes, _ := json.Marshal(auth)

	order.RegistryAuth = base64.StdEncoding.EncodeToString(authBytes)

	done <- 1
}

// LoadPlaybook uses the orchestration tool to generate an Ansible playbook from the Software Order Email Zip
func (order *SoftwareOrder) LoadPlaybook(progress chan string, fail chan string, done chan int) {

	// Check to see if the tool exists
	progress <- "Fetching orchestration tool ..."
	err := getOrchestrationTool()
	if err != nil {
		fail <- "Failed to install sas-orchestration tool. " + err.Error()
	}
	progress <- "Finished fetching orchestration tool"

	// Run the orchestration tool to make the playbook
	// TODO: error handling, passing info back from the build command
	progress <- "Generating playbook for order ..."
	generatePlaybookCommand := fmt.Sprintf("util/sas-orchestration build --input %s --output %ssas_viya_playbook.tgz", order.SOEZipPath, order.BuildPath)
	_, err = exec.Command("sh", "-c", generatePlaybookCommand).Output()
	if err != nil {
		fail <- "[ERROR]: Unable to generate the playbook. java-1.8.0-openjdk or another Java Runtime Environment (1.8.x) must be installed. " +
			err.Error() + "\n" + generatePlaybookCommand
	}

	// Detect if Ansible is installed.
	// This is required for the Generate Manifests function in multiple and full deployment types, not in the single container.
	if order.DeploymentType != "single" {
		testAnsibleInstall := "ansible --version"
		_, err = exec.Command("sh", "-c", testAnsibleInstall).Output()
		if err != nil {
			fail <- "[ERROR]: The package `ansible` must be installed in order to generate Kubernetes manifests."
		}
	}

	// TODO replace with "golang.org/x/build/internal/untar"
	progress <- "Extracting generated playbook content ..."
	untarPlaybookCommand := fmt.Sprintf("tar --extract --file %ssas_viya_playbook.tgz -C %s", order.BuildPath, order.BuildPath)
	_, err = exec.Command("sh", "-c", untarPlaybookCommand).Output()
	if err != nil {
		fail <- "Unable to untar playbook. " + err.Error()
	}
	order.PlaybookPath = order.BuildPath + "sas_viya_playbook"
	err = os.Remove(order.BuildPath + "sas_viya_playbook.tgz")
	if err != nil {
		fail <- "Unable to untar playbook. " + err.Error()
	}
	progress <- "Finished extracting and generating playbook for order"

	// Get a list of the containers to be built
	progress <- "Fetching the list of containers in the order ..."
	order.Containers, err = getContainers(order)
	if err != nil {
		fail <- err.Error()
	}
	progress <- "Finished fetching the container list"

	// Handle --build-only options without modifying the order's container attributes
	if len(order.BuildOnly) > 0 {

		// If the image is not in the --build-only list then set its status to Do Not Build
		imageNameMatches := []string{} // Image names that are provided in the --build-only argument and exist in the software order
		imageNameOptions := []string{} // Image names that are in the software order
		for index, container := range order.Containers {
			matchFound := false
			imageNameOptions = append(imageNameOptions, container.Name)
			for _, targetName := range order.BuildOnly {
				if container.Name == targetName {
					// Container's name is in the --build-only list
					matchFound = true
					imageNameMatches = append(imageNameMatches, container.Name)
				}
			}
			if !matchFound {
				order.Containers[index].Status = DoNotBuild
			}
		}

		// Make sure there is at least 1 image that's going to be built
		if len(order.BuildOnly) != len(imageNameMatches) {
			order.WriteLog(true, fmt.Sprintf("\nSelected Image Builds: %s\nAvailable Image Builds: %s\n", order.BuildOnly, imageNameOptions))
			fail <- "One or more of the chosen --build-only containers do not exist. "
		}
	}

	done <- 1
}

// Prepare concurrently loads all container's configurations if the container is staged to be built
func (order *SoftwareOrder) Prepare() error {
	// Ignore this in the single container
	if order.DeploymentType == "single" {
		return nil
	}

	if !order.GenerateManifestsOnly {
		// Call a prebuild on each container
		fail := make(chan string)
		done := make(chan string)
		progress := make(chan string)
		workerCount := 0
		for _, container := range order.Containers {
			if container.Status != DoNotBuild {
				workerCount++
				go func(container *Container, progress chan string, fail chan string) {
					container.Status = Loading
					err := container.Prebuild(progress)
					if err != nil {
						container.Status = Failed
						fail <- container.Name + " prebuild " + err.Error()
					}
					done <- container.Name
				}(container, progress, fail)
			}
		}

		// Wait for the worker pool to finish
		doneCount := 0
		for {
			select {
			case <-done:
				doneCount++
				if doneCount == workerCount {
					// Generate the Kubernetes manifests since we have all the details to do so before the build
					// Note: This is a time saver, though the manifests are not valid if the images
					//       fail to build or fail to push to the registry.
					err := order.GenerateManifests()
					if err != nil {
						return err
					}
					return nil
				}
			case failure := <-fail:
				order.WriteLog(true, failure)
			case progress := <-progress:
				order.WriteLog(true, progress)
			}
		}
	} else {
		// Generate the Kubernetes manifests since we have all the details to do so before the build
		// Note: This is a time saver, though the manifests are not valid if the images
		//       fail to build or fail to push to the registry.
		err := order.GenerateManifests()
		if err != nil {
			return err
		}
		return nil
	}
}

// GenerateManifests runs the generate_manifests playbook to output Kubernetes configs
func (order *SoftwareOrder) GenerateManifests() error {
	order.WriteLog(true, "Creating deployment manifests ...")

	if !order.GenerateManifestsOnly {
		// Write a vars file to disk so it can be used by the playbook
		containerVarSections := []string{}
		for _, container := range order.Containers {
			if container.Status == DoNotBuild {
				continue
			}

			// Ports section
			ports := "    ports:\n"
			for _, item := range container.Config.Ports {
				ports += "    - " + item + "\n"
			}

			// Environment section
			environment := "    environment:"
			if len(container.Config.Environment) > 0 {
				environment += "\n"
				for _, item := range container.Config.Environment {
					environment += "    - " + item + "\n"
				}
			} else {
				environment += " []\n"
			}

			// Secrets section
			secrets := "    secrets:"
			if len(container.Config.Secrets) > 0 {
				secrets += "\n"
				for _, item := range container.Config.Secrets {
					if strings.HasPrefix(strings.ToLower(secrets), "setinit_text_enc") {
						secrets += "    - " + item + string(order.License) + "\n"
					} else {
						secrets += "    - " + item + "\n"
					}
				}
			} else {
				secrets += " []\n"
			}

			// Volumes section
			volumes := "    volumes:"
			if len(container.Config.Volumes) > 0 {
				volumes += "\n"
				for _, item := range container.Config.Volumes {
					volumes += "    - " + item + "\n"
				}
			} else {
				volumes += " []\n"
			}

			// Resources section
			resources := ""
			if len(container.Config.Resources.Limits) > 0 && len(container.Config.Resources.Requests) > 0 {
				resources += "    resources:"
				if len(container.Config.Resources.Limits) > 0 {
					resources += "\n      limits:"
					for _, item := range container.Config.Resources.Limits {
						resources += "\n      - " + item
					}
				}
				if len(container.Config.Resources.Requests) > 0 {
					resources += "\n      requests:"
					for _, item := range container.Config.Resources.Requests {
						resources += "\n      - " + item
					}
				}
			}

			// Final formatting for container's section
			containerSection := "  " + container.Name + ":\n"
			containerSection += ports
			containerSection += environment
			containerSection += secrets
			containerSection += volumes
			containerSection += resources
			containerVarSections = append(containerVarSections, containerSection)
		}

		// Put together the final vars file
		// TODO: clean this up
		vars := fmt.Sprintf(`
PROJECT_NAME: %s
docker_tag: %s
SECURE_CONSUL: false
DISABLE_CONSUL_HTTP_PORT: false
`,
			order.ProjectName, order.TagOverride)

		// Write a temp file
		varsDeploymentFilePath := order.BuildPath + "vars_deployment.yml"
		err := ioutil.WriteFile(varsDeploymentFilePath, []byte(vars), 0644)
		if err != nil {
			return err
		}

		serviceSettings := fmt.Sprintf(`
settings:
  base: %s
  project_name: %s
  k8s_namespace:
    name: %s
`,
			order.BaseImage,
			order.ProjectName,
			order.DockerNamespace)

		serviceSettings += "services:\n"
		for _, section := range containerVarSections {
			serviceSettings += section + "\n"
		}
		registries := fmt.Sprintf("registries: \n  docker-registry:\n    url: %s \n    namespace: %s",
			order.DockerRegistry, order.DockerNamespace)
		serviceSettings += registries

		// Write a temp file
		serviceSettingsFilePath := order.BuildPath + "manifest-vars.yml"
		err = ioutil.WriteFile(serviceSettingsFilePath, []byte(serviceSettings), 0644)
		if err != nil {
			return err
		}

		// Copy over the playbook files that contain configurations
		copyVarsCommand := fmt.Sprintf("cp %ssas_viya_playbook/vars.yml %svars.yml", order.BuildPath, order.BuildPath)
		_, err = exec.Command("sh", "-c", copyVarsCommand).Output()
		if err != nil {
			return err
		}
		copyAllCommand := fmt.Sprintf("cp %ssas_viya_playbook/group_vars/all %sall.yml", order.BuildPath, order.BuildPath)
		_, err = exec.Command("sh", "-c", copyAllCommand).Output()
		if err != nil {
			return err
		}
		copySoeDefaultsCommand := fmt.Sprintf("cp %ssas_viya_playbook/internal/soe_defaults.yml %ssoe_defaults.yml", order.BuildPath, order.BuildPath)
		_, err = exec.Command("sh", "-c", copySoeDefaultsCommand).Output()
		if err != nil {
			return err
		}

		// TODO: clean this up
		playbook := `
# Manifests can be re-generated without re-building:
# 1. Edit values in the 'vars_usermods.yml' file.
# 2. Run build.sh passing in the '--generate-manifests-only --sas-docker-tag %s'
# 3. Navigate to '{{ SAS_MANIFEST_DIR }}/kubernetes/' to find the new deployment files.
#
# DO NOT EDIT - This playbook is generated by order.go
---
- name: Generate manifests on the build machine
  hosts: 127.0.0.1
  connection: local

  vars:
    SAS_MANIFEST_DIR: manifests
    SAS_K8S_NAMESPACE: sas-viya
    SAS_K8S_INGRESS_DOMAIN: company.com

  vars_files:
  - all.yml
  - soe_defaults.yml
  - vars.yml
  - vars_deployment.yml
  - vars_usermods.yml
  - manifest-vars.yml

  roles:
  - ../../util/static-roles-%s/manifests
...
`
		err = ioutil.WriteFile(order.BuildPath+"generate_manifests.yml",
			[]byte(fmt.Sprintf(playbook, order.TagOverride, order.DeploymentType)), 0755)
		if err != nil {
			return err
		}
	}

	// If the user provided a vars_usermods.yml file then copy it
	// into the build directory or use the default file
	usermodsFilePath := "util/vars_usermods.yml"
	if _, err := os.Stat("vars_usermods.yml"); !os.IsNotExist(err) {
		usermodsFilePath = "vars_usermods.yml"
	}
	input, err := ioutil.ReadFile(usermodsFilePath)
	if err != nil {
		return err
	}
	err = ioutil.WriteFile(fmt.Sprintf("%s/vars_usermods.yml", order.BuildPath), input, 0644)
	if err != nil {
		return err
	}

	// Run the playbook locally to generate the Kubernetes manifests
	manifestsCommand := fmt.Sprintf("ansible-playbook --connection=local --inventory 127.0.0.1, %sgenerate_manifests.yml -vv", order.BuildPath)
	result, err := exec.Command("sh", "-c", manifestsCommand).Output()
	if err != nil {
		result := string(result) + "\n" + manifestsCommand + "\n"
		result += string(result) + "\n" + err.Error() + "\n"
		result += "Generate Manifests playbook failed.\n"
		result += fmt.Sprintf("To debug use `cd %s ; ansible-playbook -vv generate_manifests.yml`\n", order.BuildPath)
		return errors.New(result)
	}

	order.WriteLog(true, "Finished creating deployment manifests\n")

	return nil
}

// Download the orchestration tool locally if it is not in the util directory
func getOrchestrationTool() error {
	_, err := os.Stat("util/sas-orchestration")
	if !os.IsNotExist(err) {
		return nil
	}

	// HTTP GET the file
	fileURL := fmt.Sprintf("https://support.sas.com/installation/viya/%s/sas-orchestration-cli/lax/sas-orchestration-linux.tgz", SasViyaVersion)
	resp, err := http.Get(fileURL)
	if err != nil {
		return errors.New("Cannot fetch sas-orchestration tool. support.sas.com must be accessible, " + err.Error())
	}
	defer resp.Body.Close()

	// Write the HTTP GET result to a file
	out, err := os.Create("util/sas-orchestration.tgz")
	if err != nil {
		return err
	}
	defer out.Close()
	_, err = io.Copy(out, resp.Body)
	if err != nil {
		return err
	}

	// Untar the result and move it into the util directory
	untarCommand := "tar -xf util/sas-orchestration.tgz -C util/"
	_, err = exec.Command("sh", "-c", untarCommand).Output()
	if err != nil {
		return errors.New("Cannot untar sas-orchestration tool. " + err.Error())
	}

	// Clean up
	os.Remove("util/sas-orchestration.tgz")
	return nil
}

// Finish removes all temporary build files: sas_viya_playbook and all Docker contexts (tar files) in the /tmp directory
func (order *SoftwareOrder) Finish() {
	order.EndTime = time.Now()
	// TODO
	//for _, container := range order.Containers {
	//	if container.Status != DoNotBuild {
	//		container.Finish()
	//	}
	//}
}

// Helper function to convert an image size to a human readable value
func bytesToGB(bytes int64) string {
	return fmt.Sprintf("%.2f GB", float64(bytes)/float64(1000000000))
}

// ShowBuildSummary calculates all metrics and display them in a table.
func (order *SoftwareOrder) ShowBuildSummary() error {
	if order.DeploymentType == "single" {

		// TODO: this does not use the Fully Qualified Domain Name
		hostname, err := os.Hostname()
		if err != nil {
			return err
		}
		fmt.Println("\n" + fmt.Sprintf(`Run the following to start the container:

docker run --detach --rm --env CASENV_CAS_VIRTUAL_HOST=%s \
--env CASENV_CAS_VIRTUAL_PORT=8081 --publish-all --publish 8081:80 \
--name sas-viya-single-programming-only --hostname %s \
sas-viya-single-programming-only:latest
	`, hostname, hostname))

		order.EndTime = time.Now()
		fmt.Println(fmt.Sprintf("\nTotal Elapsed Time: %s\n", order.EndTime.Sub(order.StartTime).Round(time.Second)))
		return nil
	}

	if !order.GenerateManifestsOnly {
		// Special case where the single deployment does not use the order.Containers list
		// Print each container's metrics in a table
		summaryHeader := fmt.Sprintf("\n%s  Summary  ( %s, %s ) %s", strings.Repeat("-", 23),
			order.EndTime.Sub(order.StartTime).Round(time.Second),
			bytesToGB(order.TotalBuildSize),
			strings.Repeat("-", 23))
		fmt.Println(summaryHeader)
		order.WriteLog(false, summaryHeader)
		for _, container := range order.Containers {
			if container.Status == Pushed {
				output := fmt.Sprintf("%s\n\tSize: %s\tBuild Time: %s\tPush Time: %s",
					container.GetWholeImageName(),
					bytesToGB(container.ImageSize),
					container.BuildEnd.Sub(container.BuildStart).Round(time.Second),
					container.PushEnd.Sub(container.PushStart).Round(time.Second))
				fmt.Println(output)
				order.WriteLog(false, output)
			}
		}
		lineSeparator := strings.Repeat("-", 79)
		fmt.Println(lineSeparator)
		order.WriteLog(false, lineSeparator)
	}

	// TODO: Make the list of directories reflective of the manifests generated.
	//       In a TLS build there will be an account type. Also, the "manifests"
	//       directory and Kubernetes namespaces are changeable. Should probably
	//       have a way to discover this information so it is reflects in the data
	//       given to the user.
	symlinkBuildPath := fmt.Sprintf("builds/%s/manifests", order.DeploymentType)
	namespaceGrepCommand := fmt.Sprintf("grep '^SAS_K8S_NAMESPACE' %svars_usermods.yml | awk -F ': ' '{ print $2 }'", order.BuildPath)
	grep_out, _ := exec.Command("sh", "-c", namespaceGrepCommand).Output()
	k8s_namespace := strings.TrimSuffix(string(grep_out), "\n")
	if len(k8s_namespace) == 0 {
		k8s_namespace = "sas-viya"
	}

	manifestLocation := fmt.Sprintf(`
Kubernetes manifests have been created: %s
That directory is mapped to:            %s
`,
		order.BuildPath+"manifests/",
		symlinkBuildPath)
	if order.GenerateManifestsOnly {
		manifestLocation = fmt.Sprintf(`
Kubernetes manifests have been created: %s
`,
			order.BuildPath+"manifests/")
	}

	manifestInstructions := fmt.Sprintf(`
To deploy a new environment run the below commands

Create the Kuberenetes namespace:

kubectl apply -f %s/kubernetes/namespace/%s.yml

Then create the following Kubernetes objects:

kubectl -n %s apply -f %s/kubernetes/ingress/%s.yml && \
kubectl -n %s apply -f %s/kubernetes/configmaps && \
kubectl -n %s apply -f %s/kubernetes/secrets && \
kubectl -n %s apply -f %s/kubernetes/services && \
kubectl -n %s apply -f %s/kubernetes/deployments
`,
		symlinkBuildPath, k8s_namespace,
		k8s_namespace, symlinkBuildPath, k8s_namespace,
		k8s_namespace, symlinkBuildPath,
		k8s_namespace, symlinkBuildPath,
		k8s_namespace, symlinkBuildPath,
		k8s_namespace, symlinkBuildPath)

	fmt.Println(manifestLocation)
	fmt.Println(manifestInstructions)
	order.WriteLog(false, manifestLocation)
	order.WriteLog(false, manifestInstructions)

	return nil
}<|MERGE_RESOLUTION|>--- conflicted
+++ resolved
@@ -266,6 +266,9 @@
 		workerCount++
 		go order.LoadRegistryAuth(fail, done)
 
+		workerCount++
+		go order.LoadUsermods(progress, fail, done)
+
 		if !order.SkipDockerValidation {
 			workerCount++
 			go order.TestRegistry(progress, fail, done)
@@ -666,13 +669,7 @@
 	if err != nil {
 		return err
 	}
-
-	// Check for a custom vars_usermods file in top level project directory
-	usermodsFilePath := "util/vars_usermods.yml"
-	if _, err := os.Stat("vars_usermods.yml"); !os.IsNotExist(err) {
-		usermodsFilePath = "vars_usermods.yml"
-	}
-	err = container.AddFileToContext(usermodsFilePath, "vars_usermods.yml", []byte{})
+	err = container.AddFileToContext(order.BuildPath+"/vars_usermods.yml", "vars_usermods.yml", []byte{})
 	if err != nil {
 		return err
 	}
@@ -709,13 +706,9 @@
 	for _, item := range order.Containers {
 		item.Status = DoNotBuild
 	}
-<<<<<<< HEAD
-	return container, readDockerStream(buildResponseStream.Body, &container, container.SoftwareOrder.Verbose, nil)
-=======
 	container.Status = Loaded
 	order.Containers[container.Name] = &container
 	return nil
->>>>>>> 933833e9
 }
 
 // Build starts each container build concurrently and report the results
@@ -1364,21 +1357,6 @@
 		}
 	}
 
-	// If the user provided a vars_usermods.yml file then copy it
-	// into the build directory or use the default file
-	usermodsFilePath := "util/vars_usermods.yml"
-	if _, err := os.Stat("vars_usermods.yml"); !os.IsNotExist(err) {
-		usermodsFilePath = "vars_usermods.yml"
-	}
-	input, err := ioutil.ReadFile(usermodsFilePath)
-	if err != nil {
-		return err
-	}
-	err = ioutil.WriteFile(fmt.Sprintf("%s/vars_usermods.yml", order.BuildPath), input, 0644)
-	if err != nil {
-		return err
-	}
-
 	// Run the playbook locally to generate the Kubernetes manifests
 	manifestsCommand := fmt.Sprintf("ansible-playbook --connection=local --inventory 127.0.0.1, %sgenerate_manifests.yml -vv", order.BuildPath)
 	result, err := exec.Command("sh", "-c", manifestsCommand).Output()
@@ -1393,6 +1371,34 @@
 	order.WriteLog(true, "Finished creating deployment manifests\n")
 
 	return nil
+}
+
+// If the user provided a vars_usermods.yml file then copy it
+// into the build directory or copy the default usermods file
+func (order *SoftwareOrder) LoadUsermods(progress chan string, fail chan string, done chan int) {
+	usermodsFileName := "vars_usermods.yml"
+	usermodsFilePath := "util/" + usermodsFileName
+	if _, err := os.Stat(usermodsFileName); !os.IsNotExist(err) {
+		progress <- "Loaded custom " + usermodsFileName + " file from the sas-container-recipes project directory."
+		usermodsFilePath = usermodsFileName
+	}
+	input, err := ioutil.ReadFile(usermodsFilePath)
+	if err != nil {
+		fail <- err.Error()
+		return
+	}
+
+	// Workaround for single container always requiring this variable somewhere in the usermods
+	if order.DeploymentType == "single" {
+		input = []byte(string(input) + "\nrecipe_override: True\n")
+	}
+
+	err = ioutil.WriteFile(fmt.Sprintf("%s/vars_usermods.yml", order.BuildPath), input, 0644)
+	if err != nil {
+		fail <- err.Error()
+		return
+	}
+	done <- 1
 }
 
 // Download the orchestration tool locally if it is not in the util directory
