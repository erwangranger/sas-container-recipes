## Contents

- [Obtain the Required Files](#obtain-the-required-files)
- [Create a Mirror](#create-a-mirror)
- [Use a Docker Registry](#use-a-docker-registry)
- [Addons](#addons)
  - [Host Authentication](#host-authentication)
    - [sssd Authentication](#sssd-authentication)
  - [Data Sources](#data-sources)
    - [Greenplum](#greenplum)
    - [Hadoop](#hadoop)
    - [ODBC](#odbc)
    - [Oracle](#oracle)
    - [Redshift](#redshift)
    - [Teradata](#teradata)
- [Kubernetes](#kubernetes)
  - [Ingress Configuration](#ingress-configuration)
  - [Persistence](#persistence)
  - [Data Import](#data-import)
  - [Bulk Loading of Configuration Values](#bulk-loading-of-configuration-values)
  - [Kubernetes Manifest Inputs](#kubernetes-manifest-inputs)

## Obtain the Required Files

1. Locate your SAS Viya for Linux Software Order Email (SOE) and the SAS_Viya_deployment_data.zip file attachment.

1. Perform one of the following tasks to get the project files:
    
    - Download the latest release at [https://github.com/sassoftware/sas-container-recipes/releases](https://github.com/sassoftware/sas-container-recipes/releases).

    - Run the following command: `git clone git@github.com:sassoftware/sas-container-recipes.git`

## Create a Mirror

A local mirror repository can save you time whenever you run a build, and it protects against download limits.

- Each time that you build an image of the SAS Viya software, the required RPM files must be accessed.
- Setting up a local mirror repository for the RPM files can save time because you access the RPM files locally each time that you build or rebuild an image. If you do create a local mirror repository, then the RPM files are downloaded from servers that are hosted by SAS, which can take longer.
- There is a limit to how many times that you can download a SAS Viya software order from the SAS servers.

For more information about creating a local mirror repository, see [Create a Mirror Repository](https://go.documentation.sas.com/?docsetId=dplyml0phy0lax&amp;docsetTarget=p1ilrw734naazfn119i2rqik91r0.htm&amp;docsetVersion=3.4) in _SAS Viya for Linux: Deployment Guide_.

## Use a Docker Registry

**Note:** If you use Kubernetes as your deployment tool, you must follow these steps. Otherwise, for Docker, the following steps are optional.

A registry is a storage and content delivery system that contains Docker images, which are available in different versions, with each image having its own tag. Self-hosting a registry makes it easy to share images internally. For more information about the Docker registry, see [https://docs.docker.com/registry/introduction/](https://docs.docker.com/registry/introduction/).

The build process will use ansible-container to push the built images to the provided Docker registry. To do this, the $HOME/.docker/config.json file must contain the Docker registry URL and an authentication value. These settings allow ansible-container to connect to the Docker registry.

To update the $HOME/.docker/config.json file, run the following command: 

<code>docker login <i>docker-registry</i></code>

After you run the command, validate that the $HOME/.docker/config.json file contains the expected Docker registry URL and authentication value. 

Here is an example of the config.json file settings:

```
docker login docker-registry.company.com
cat $HOME/.docker/config.json
{
     "HttpHeaders": {
          "User-Agent": "Docker-Client/18.06.1-ce (linux)"
     },
     "auths": {
          "docker-registry.company.com": {
               "auth": "Zm9vOmZvb2Jhcg=="
          }
     }
}
```

## Addons

You can use addons to include extra components in your SAS Viya images. There are addons for authentication, data sources, and integrated development environments (IDE). Only the addons that require pre-build tasks are listed in this section. You can find the addons in sas-container-recipes/addons directory.

For more information, see [Addons](https://github.com/sassoftware/sas-container-recipes/wiki/Appendix:-Under-the-Hood#addons).

### Host Authentication

Some SAS Viya containers require host-level authentication: the single programming-only container and the multiple containers, programming-only Compute Server and CAS containers. Use the addons whose names are preceded by the _auth_ prefix to set up host authentication.

#### sssd Authentication

You will use commands to copy the sas-container-recipes/addons/example_sssd.con file to a file named sssd.conf. Next, edit the sssd.conf file to set the appropriate configuration values. If an SSL certificate is needed, provide the certificate as a file named sssd.cert.

Here are the commands:

```
cp sas-container-recipes/addons/auth-sssd/example_sssd.conf sas-container-recipes/addons/auth-sssd/sssd.conf
vi sas-container-recipes/addons/auth-sssd/sssd.conf
```

### Data Sources

This section provides pre-build tasks for some of the access addons that provide data access for SAS Viya. Only the access addons that require pre-build tasks are listed in this section. 

#### Greenplum

Before you can use the access-greenplum addon, confirm that the environment variables in the greenplum_saserver.sh file specify the locations of the ODBC configurations. The default locations for the ODBC configuration files are in the /sasinside directory.

- For single containers running on Docker, this directory is mapped automatically to the running container from the Docker host.
- For containers running on Kubernetes, the /sasinside directory (or a preferred directory) should be mapped to the sas-viya-programming, sas-viya-computeserver and sas-viya-cas pods.

Here are the commands that specify the locations of the ODBC configurations:

```
export ODBCSYSINI=/sasinside/odbc
export ODBCINI=${ODBCSYSINI}/odbc.ini
export ODBCINSTINI=${ODBCSYSINI}/odbcinst.ini
export LD_LIBRARY_PATH=${ODBCSYSINI}/lib:$LD_LIBRARY_PATH
```

If you need to change locations, make sure to update the greenplum_saserver.sh file before you build the images.

#### Hadoop

Before you can use the access-hadoop addon, collect the Hadoop configuration files (/config) and JAR files (/jars), and add them to the sas-container-recipes/addons/access-hadoop/hadoop directory.

After you have included the Hadoop configuration and JAR files are in this directory, the files are added to a /hadoop directory in an image that includes the access-hadoop addon.

Here is an example of the directory structure:

```
sas-container-recipes/addons/access-hadoop/hadoop/config
sas-container-recipes/addons/access-hadoop/hadoop/jars
```

#### ODBC

Before you can use the access-odbc addon, confirm that the environment variables in the odbc_cas.settings and odbc_saserver.sh files specify the locations of the ODBC configurations. The default locations for the ODBC configuration files are in the /sasinside directory.

- For single containers running on Docker, this directory is mapped automatically to the running container from the Docker host.
- If running on Kubernetes,  the /sasinside directory (or a preferred directory) should be mapped to the sas-viya-programming, sas-viya-computeserver and sas-viya-cas pods.

Here are the commands that specify the locations of the ODBC configurations:

```
export ODBCSYSINI=/sasinside/odbc
export ODBCINI=${ODBCSYSINI}/odbc.ini
export ODBCINSTINI=${ODBCSYSINI}/odbcinst.ini
export LD_LIBRARY_PATH=${ODBCSYSINI}/lib:$LD_LIBRARY_PATH
```

If you need to change locations, make sure to update the odbc_cas.settings and odbc_saserver.sh files before you build the images.

#### Oracle

Before you can use the access-oracle addon, add the Oracle client library RPMs and a file named tnsnames.ora to the sas-container-recipes/addons/access-oracle directory.

Confirm that the environment variables in the oracle_cas.settings and oracle_saserver.sh represent the locations of the Oracle configuration. The default configuration expects that Oracle files will be available from within the image.

**Note:** The Dockerfile will attempt to install any RPMs in this directory.

#### Redshift

Before you can use the access-redshift addon, confirm that the environment variables in the redshift_cas.settings and redshift_saserver.sh files specify the locations of the ODBC configurations. 
The default locations for the ODBC configuration files are in the /sasinside directory.

- For single containers running on Docker, this directory is mapped automatically to the running container from the Docker host.
- If running on Kubernetes, the /sasinside directory (or a preferred directory) should be mapped to the sas-viya-programming, sas-viya-computeserver and sas-viya-cas pods. 

Here are the commands that specify the locations of the ODBC configurations:

```
export ODBCSYSINI=/sasinside/odbc
export ODBCINI=${ODBCSYSINI}/odbc.ini
export ODBCINSTINI=${ODBCSYSINI}/odbcinst.ini
export LD_LIBRARY_PATH=${ODBCSYSINI}/lib:$LD_LIBRARY_PATH
```

If you need to change locations, make sure to update the redshift_cas.settings and redshift_saserver.sh files before you build the images.

#### Teradata

Before you can use the access-teradata addon you need to get the compressed ZIP file that contains the Teradata Tools and Utilities. After you have this file, rename it to teradata.tgz and place it in sas-container-recipes/addons/access-teradata/ directory.

The Dockerfile expects that the teradata.tgz file is in the current directory and has the following structure:

```
|__TeradataToolsAndUtilitiesBase
   |__Readmes
   |__Linux
   |__TeraJDBC
   |__v16.10.01
   |__setup.bat
   |__.setup.sh
   |__ThirdPartyLicensesTTU.txt
```

The Dockerfile looks for the Teradata gzip file and runs the setup.bat script to install the Teradata libraries.

**Note:** Error messages about missing i386 dependencies can safely be ignored unless your environment requires them. If the i386 dependencies are required, install them by adding the necessary commands to the Dockerfile.

## Kubernetes 
### Ingress Configuration
To access SAS, you must identify endpoints that allow things outside the Kubernetes environment to talk to the correct endpoints inside the Kubernetes environment. Although this can be done different ways, the trend is to use an Ingress Controller. This document does not explain how to set up the Ingress Controller but it will explain how to set up a specific Ingress configuration to identify the proper endpoints for the SAS containers.

For both the *viya-programming/viya-multi-container* and the *viya-visuals* we have added building the ingress configuration as part of the manifest generation. For *viya-programming/viya-single-container* an example configuration is provided in the *samples* directory:

```
samples
├── viya-single-container
│   ├── example_ingress.yml
│   ├── example_launchsas.sh
│   └── example_programming.yml
```

Find the example_ingress.yml file for the single container. Then, copy and edit it, as follows:

```
mkdir ${PWD}/run
cp samples/single-container/example_ingress.yml ${PWD}/run/programming_ingress.yml
vi ${PWD}/run/programming_ingress.yml
```

In the copied file, find and replace all instances of @REPLACE_ME_WITH_YOUR_K8S_NAMESPACE@ and @REPLACE_ME_WITH_YOUR_DOMAIN@ with appropriate values. Here is an example

```
apiVersion: extensions/v1beta1
kind: Ingress
metadata:
  annotations:
    nginx.ingress.kubernetes.io/proxy-body-size: "0"
  name: sas-viya-programming-ingress
<<<<<<< HEAD
  namespace: sasviya
=======
  namespace: sas-viya
>>>>>>> 9c93fd89
spec:
  rules:
  - host: sas-viya.sas-viya.company.com
    http:
      paths:
      - backend:
          serviceName: sas-viya-httpproxy
          servicePort: 80
#  tls:
#  - hosts:
#    - sas-viya.sas-viya.company.com
#    secretName: @REPLACE_ME_WITH_YOUR_CERT@
```

TLS is set up by configuring the Ingress definition. For more information, see [TLS](https://kubernetes.io/docs/concepts/services-networking/ingress/#tls).

You will need to create a key and certificate, and then store it in a Kubernetes secret. In the following example, the tls section in the ${PWD}/run/programming_ingress.yml file is updated to include the Kubernetes secret, which is named sas-tls-secret.

```
  tls:
  - hosts:
    - sas-viya.sas-viya.company.com
    secretName: sas-tls-secret
```

Load the configuration:

```
<<<<<<< HEAD
kubectl -n sasviya apply -f ${PWD}/run/programming_ingress.yml
=======
kubectl -n sas-viya apply -f ${PWD}/run/programming_ingress.yml
>>>>>>> 9c93fd89
```

If you cannot set this up yet, you can continue on the deployment process. However, the ingress must be configured to access the environment.

Later in this documentation, the term _ingress-path_ refers to the host value in your Ingress configuration. In the preceding example, sas-viya.company.com is the ingress path.

### Persistence

Several SAS Viya containers will need persistent storage configured to make sure that the environment can shut down and start up without losing data.

- Decide whether to set up persistent storage.
- No persistance is the default condition. The default is useful if you are evaluating SAS Viya containers. Otherwise you will want to make sure that your Kuberenetes environment is configured for container persistence. For more information, see [Persistent Volumes](https://kubernetes.io/docs/concepts/storage/persistent-volumes/). 

### Data Import

When importing data into SAS Viya, the import might fail without displaying an error or writing an error to CAS logs. This failure to import data can happen if the size of the file being imported exceeds the maximum size allowed by the Kubernetes Ingress Controller. 

To change the Ingress Controller settings, globally or for the specific Ingress rule, see [NGINX Configuration](https://kubernetes.github.io/ingress-nginx/user-guide/nginx-configuration/).

SAS has tested using the nginx.ingress.kubernetes.io/proxy-body-size annotation as documented for **Custom max body size**. For more information, see [Custom max body size](https://kubernetes.github.io/ingress-nginx/user-guide/nginx-configuration/annotations/#custom-max-body-size).

If you know the size of files to be imported, then set **Custom max body size** to a value that will allow the files to be loaded. If a value of zero (0) is used, then checking of the file size is ignored, and no file size restrictions will be imposed by Kubernetes.

### Bulk Loading of Configuration Values

For a full deployment, you can create a viya-visuals/sitedefault.yml file that is used to bulk load configuration values for multiple services. After the initial deployment, you cannot simply modify sitedefault.yml to change an existing value and deploy the software again. You can modify sitedefault.yml only to set property values that have not already been set. Therefore, SAS recommends that you do not use sitedefault.yml for the initial deployment of your SAS Viya software, except where specifically described in this document.
<<<<<<< HEAD

When the sitedefault.yml file is present in the viya-visuals directory, the build process will base64 encode the file and put it into the viya-visuals/working/manifests/kubernetes/configmaps/consul.yml file in the consul_key_value_data_enc variable. When the consul container starts, the key-value pairs in consul_key_value_data_enc are bulk loaded into the SAS configuration store.

Here are the steps to use sitedefault.yml to set configuration values:

=======

When the sitedefault.yml file is present in the viya-visuals directory, the build process will base64 encode the file and put it into the viya-visuals/working/manifests/kubernetes/configmaps/consul.yml file in the consul_key_value_data_enc variable. When the consul container starts, the key-value pairs in consul_key_value_data_enc are bulk loaded into the SAS configuration store.

Here are the steps to use sitedefault.yml to set configuration values:

>>>>>>> 9c93fd89
1. Sign on to your build machine with administrator privileges, and locate the viya-visuals/templates/sitedefault_sample.yml file.
1. Make a copy of sitedefault_sample.yml and name it sitedefault.yml.
1. Using a text editor, open sitedefault.yml and add values that are valid for your site.
   - For information about the LDAP properties used in sitedefault.yml, see [sas.identities.providers.ldap](https://go.documentation.sas.com/?cdcId=calcdc&cdcVersion=3.4&docsetId=calconfig&docsetTarget=n08000sasconfiguration0admin.htm#n08044sasconfiguration0admin) in _SAS Viya for Linux: Deployment Guide_.
   - For information about the all the properties that can be used in sitedefault.yml, see [Configuration Properties: Reference (Services)](https://go.documentation.sas.com/?cdcId=calcdc&cdcVersion=3.3&docsetId=calconfig&docsetTarget=n08000sasconfiguration0admin.htm#!) in _SAS Viya Administration_.

    **CAUTION:**
  
    **Some properties require passwords.**<br/>
    If properties with passwords are specified in sitedefault.yml, you must secure the file appropriately. If you chose not to supply the properties in sitedefault.yml, then you can enter them using SAS Environment Manager. Sign in to SAS Environment Manager as sasboot, and follow the instructions in [Configure the Connection to Your Identity Provider](post-run-tasks#configure-the-connection-to-your-identity-provider).

1. When you are finished, save sitedefault.yml and make sure that it resides in the viya-visuals/templates/ directory of the playbook.
When the build script is run, the data from the viya-visuals/templates/sitedefault.yml file will get added to the viya-visuals/working/manifests/kubernetes/configmaps/consul.yml file. On startup of the consul container, the content will get loaded into the SAS configuration store. See the post-run [(Optional) Verify Bulk Loaded Configuration](post-run-tasks#optional-verify-bulk-loaded-configuration) task for confirming the values provided were loaded.

### Kubernetes Manifest Inputs
To help with managing changes to the generated manifests, you can provide customizations that will be used when creating the Kubernetes manifests. In the templates directory for both viya-programming/viya-multi-container and viya-visuals, there is a vars_usermods.yml file. For your specific deployment, copy the templates/vars_usermods.yml file to either viya-programming/viya-multi-container/vars_usermods.yml or viya-visuals/vars_usermods.yml, and then edit the file. You can enter any of the following values and override the defaults:

```
<<<<<<< HEAD
# The directory where manifests will be created. Default is "manifest"
#SAS_MANIFEST_DIR: manifest

# The Kubernetes namespace that we are deploying into. Default is "sas-viya"
#SAS_K8S_NAMESPACE: sas-viya

# The Ingress path for the httpproxy environment. Default is "sas-viya.company.com"
#SAS_K8S_INGRESS_PATH: sas-viya.company.com
=======
# The directory where manifests will be created. Default is "manifests"
#SAS_MANIFEST_DIR: manifests

# The Kubernetes namespace that we are deploying into. Default is "sas-viya"
#SAS_K8S_NAMESPACE: sas-viya
```

In order to setup the Ingress paths correctly, update the following to the correct domain:

```
# Reflects the domain to use when filling in the ingress paths. Default is "company.com"
#SAS_K8S_INGRESS_DOMAIN: company.com
>>>>>>> 9c93fd89
```

By default, the generated manifests will define a CAS SMP environment. If you want to define a CAS MPP environment initially, locate the following section in the viya-visuals/vars_usermods.yml file:

```
#custom_services:
#  sas-casserver-primary:
#    deployment_overrides:
#      environment:
#        - "CASCFG_MODE=mpp"
```

And, remove the preceding # for each line:

```
custom_services:
  sas-casserver-primary:
    deployment_overrides:
      environment:
        - "CASCFG_MODE=mpp"
```

After you save the file, CAS will start in MPP mode and a default of three CAS worker containers will start.

**Note:** If customizing is not done prior to the build process, you can do it after the build to regenerate the manifests. For more information, see [(Optional) Regenerating Manifests](post-run-tasks#optional-regenerating-manifests).<|MERGE_RESOLUTION|>--- conflicted
+++ resolved
@@ -224,11 +224,7 @@
   annotations:
     nginx.ingress.kubernetes.io/proxy-body-size: "0"
   name: sas-viya-programming-ingress
-<<<<<<< HEAD
-  namespace: sasviya
-=======
   namespace: sas-viya
->>>>>>> 9c93fd89
 spec:
   rules:
   - host: sas-viya.sas-viya.company.com
@@ -257,11 +253,7 @@
 Load the configuration:
 
 ```
-<<<<<<< HEAD
-kubectl -n sasviya apply -f ${PWD}/run/programming_ingress.yml
-=======
 kubectl -n sas-viya apply -f ${PWD}/run/programming_ingress.yml
->>>>>>> 9c93fd89
 ```
 
 If you cannot set this up yet, you can continue on the deployment process. However, the ingress must be configured to access the environment.
@@ -288,19 +280,11 @@
 ### Bulk Loading of Configuration Values
 
 For a full deployment, you can create a viya-visuals/sitedefault.yml file that is used to bulk load configuration values for multiple services. After the initial deployment, you cannot simply modify sitedefault.yml to change an existing value and deploy the software again. You can modify sitedefault.yml only to set property values that have not already been set. Therefore, SAS recommends that you do not use sitedefault.yml for the initial deployment of your SAS Viya software, except where specifically described in this document.
-<<<<<<< HEAD
 
 When the sitedefault.yml file is present in the viya-visuals directory, the build process will base64 encode the file and put it into the viya-visuals/working/manifests/kubernetes/configmaps/consul.yml file in the consul_key_value_data_enc variable. When the consul container starts, the key-value pairs in consul_key_value_data_enc are bulk loaded into the SAS configuration store.
 
 Here are the steps to use sitedefault.yml to set configuration values:
 
-=======
-
-When the sitedefault.yml file is present in the viya-visuals directory, the build process will base64 encode the file and put it into the viya-visuals/working/manifests/kubernetes/configmaps/consul.yml file in the consul_key_value_data_enc variable. When the consul container starts, the key-value pairs in consul_key_value_data_enc are bulk loaded into the SAS configuration store.
-
-Here are the steps to use sitedefault.yml to set configuration values:
-
->>>>>>> 9c93fd89
 1. Sign on to your build machine with administrator privileges, and locate the viya-visuals/templates/sitedefault_sample.yml file.
 1. Make a copy of sitedefault_sample.yml and name it sitedefault.yml.
 1. Using a text editor, open sitedefault.yml and add values that are valid for your site.
@@ -319,21 +303,11 @@
 To help with managing changes to the generated manifests, you can provide customizations that will be used when creating the Kubernetes manifests. In the templates directory for both viya-programming/viya-multi-container and viya-visuals, there is a vars_usermods.yml file. For your specific deployment, copy the templates/vars_usermods.yml file to either viya-programming/viya-multi-container/vars_usermods.yml or viya-visuals/vars_usermods.yml, and then edit the file. You can enter any of the following values and override the defaults:
 
 ```
-<<<<<<< HEAD
-# The directory where manifests will be created. Default is "manifest"
-#SAS_MANIFEST_DIR: manifest
+# The directory where manifests will be created. Default is "manifests"
+#SAS_MANIFEST_DIR: manifests
 
 # The Kubernetes namespace that we are deploying into. Default is "sas-viya"
 #SAS_K8S_NAMESPACE: sas-viya
-
-# The Ingress path for the httpproxy environment. Default is "sas-viya.company.com"
-#SAS_K8S_INGRESS_PATH: sas-viya.company.com
-=======
-# The directory where manifests will be created. Default is "manifests"
-#SAS_MANIFEST_DIR: manifests
-
-# The Kubernetes namespace that we are deploying into. Default is "sas-viya"
-#SAS_K8S_NAMESPACE: sas-viya
 ```
 
 In order to setup the Ingress paths correctly, update the following to the correct domain:
@@ -341,7 +315,6 @@
 ```
 # Reflects the domain to use when filling in the ingress paths. Default is "company.com"
 #SAS_K8S_INGRESS_DOMAIN: company.com
->>>>>>> 9c93fd89
 ```
 
 By default, the generated manifests will define a CAS SMP environment. If you want to define a CAS MPP environment initially, locate the following section in the viya-visuals/vars_usermods.yml file:
