#!/bin/bash

set -e

[[ -z ${SAS_DEBUG+x} ]] && export SAS_DEBUG=0
if [ ${SAS_DEBUG} -gt 0 ]; then
    set -x
fi

function echo_line()
{
    line_out="$(date) - $1"
    printf "%s\n" "$line_out"
}

function docker_define_consul_environment()
{
    echo_line "Defining the Consul Environment"

    if [ ! -d ${SASTOKENDIR} ]; then
      echo ""
      mkdir -vp ${SASTOKENDIR}
      chown -v sas:sas ${SASTOKENDIR}
      chmod -v 0755 ${SASTOKENDIR}
      echo ""
    fi
    if [ ! -d ${CONSUL_DATA_DIR} ]; then
      echo ""
      mkdir -vp ${CONSUL_DATA_DIR}
      chown -v sas:sas ${CONSUL_DATA_DIR}
      chmod -v 0755 ${CONSUL_DATA_DIR}
      echo ""
    fi

    # If CONSUL_TOKENS_MANAGEMENT is passed in, make it so that the client file is not used if the file exists
    if [ ! -z ${CONSUL_TOKENS_MANAGEMENT} ]; then
      if [ -e ${SASTOKENDIR}/management.token ]; then
        mv ${SASTOKENDIR}/management.token ${SASTOKENDIR}/old_management.token
      fi

      echo > ${SASTOKENDIR}/management.token $(echo ${CONSUL_TOKENS_MANAGEMENT})

      echo ""
      chown -v sas:sas ${SASTOKENDIR}/management.token
      chmod -v 0640 ${SASTOKENDIR}/management.token
      echo ""
    fi

    # If CONSUL_TOKENS_CLIENT is passed in, make it so that the client file is not used if the file exists
    if [ ! -z ${CONSUL_TOKENS_CLIENT} ]; then
      if [ -e ${SASTOKENDIR}/client.token ]; then
        mv ${SASTOKENDIR}/client.token ${SASTOKENDIR}/old_client.token
      fi

      echo > ${SASTOKENDIR}/client.token $(echo ${CONSUL_TOKENS_CLIENT})

      echo ""
      chown -v sas:sas ${SASTOKENDIR}/client.token
      chmod -v 0640 ${SASTOKENDIR}/client.token
      echo ""
    fi

    # If CONSUL_TOKENS_ENCRYPTION is passed in, make it so that the encryption file is not used if the file exists
    if [ ! -z ${CONSUL_TOKENS_ENCRYPTION} ]; then
      if [ -e ${SASTOKENDIR}/encryption.token ]; then
        mv ${SASTOKENDIR}/encryption.token ${SASTOKENDIR}/old_encryption.token
      fi

      echo > ${SASTOKENDIR}/encryption.token $(echo ${CONSUL_TOKENS_ENCRYPTION})
      echo ""
      chown -v sas:sas ${SASTOKENDIR}/encryption.token
      chmod -v 0600 ${SASTOKENDIR}/encryption.token
      echo ""
    fi

    # Tell the environment where Consul is
    [[ -e ${SASCONFIG}/consul.conf ]] && rm ${SASCONFIG}/consul.conf
    if [[ -z ${CONSUL_HTTP_ADDR+x} ]]; then
        echo_line "CONSUL_HTTP_ADDR is not defined, setting this to http://localhost:8500"
        echo > ${SASCONFIG}/consul.conf "export CONSUL_HTTP_ADDR=http://localhost:8500"
    else
        echo_line "Writing ${CONSUL_HTTP_ADDR} to ${SASCONFIG}/consul.conf"
        echo > ${SASCONFIG}/consul.conf "export CONSUL_HTTP_ADDR=${CONSUL_HTTP_ADDR}"
    fi

    # Store the instance
    _tmpinstance=${SASINSTANCE}

    # Need to export "default" as the instance value to be picked up by the sas-start-functions
    export SASINSTANCE=default

    # Source the file which contains the Consul functions
    source ${SASHOME}/lib/envesntl/sas-start-functions

    echo_line "Setup service execution environment"
    sas_set_service_env

    echo_line "Setup access to Consul and Vault"
    set +e
    sas_set_consul_vault
    set -e

    echo_line "Setup command options for consul-template"
    sas_setup_consul_template

    # Reset the instance to what was set for the container
    export SASINSTANCE=${_tmpinstance}
}

function docker_wait_for_consul_leader()
{
    echo_line "Wait for the Consul Leader"

    consul_leader=$(${SASHOME}/bin/sas-bootstrap-config status leader --wait 2>/dev/null)

    if [ $? -ne 0 ]; then
        echo_line "Consul leader not found so exiting"
        exit 1
    else
        echo_line "Consul leader is ${consul_leader}"
    fi
}

function docker_create_pid_file()
{
    echo_line "Create the PID directory and file"

    [[ -z ${SASPIDROOT+x} ]]  && export SASPIDROOT="/var/run/sas"

    _pidfile="${SASPIDROOT}/${SASSERVICECONTEXT}.pid"

    if [ ! -d ${SASPIDROOT} ]; then
      echo ""
      mkdir -vp ${SASPIDROOT}
      echo ""
    fi

    if [ ! -e ${_pidfile} ]; then
      touch ${_pidfile}
    fi

    echo ""
    chmod -v 0777 ${SASPIDROOT}
    chmod -v 0777 ${_pidfile}
    echo ""

    export DOCKERPIDFILE=${_pidfile}
}

function docker_run_local_consul()
{
    if [ -f "/etc/init.d/sas-${SASDEPLOYID}-consul-${SASINSTANCE}" ] && \
       [ -e ${SASTOKENDIR}/client.token ]; then
        # start local consul
        /etc/init.d/sas-${SASDEPLOYID}-consul-${SASINSTANCE} start

        # Wait for Consul to be up
        docker_wait_for_consul_leader

        [[ -z ${SAS_LOCAL_CONSUL_PAUSE+x} ]] && SAS_LOCAL_CONSUL_PAUSE=5
        sleep ${SAS_LOCAL_CONSUL_PAUSE}
    fi
}

function docker_run_sas_services()
{
    if [ -f "${SASHOME}/bin/sasgpud_setup" ]; then
        ${SASHOME}/bin/sasgpud_setup
        gpusetup_rc=$?

        if (( ${gpusetup_rc} == 0 )); then
            set +e
            grep -q "^sas-${SASDEPLOYID}-sasgpud-${SASINSTANCE}" ${SASCONFIG}/etc/${SASDEPLOYID}-svc-mgr/svc-ignore
            disabled=$?
            set -e
            if (( ${disabled} != 0 )); then
                /etc/init.d/sas-${SASDEPLOYID}-sasgpud-${SASINSTANCE} start
            fi
        fi
    fi

    for viya_process in $(ls -1 /etc/init.d/sas-${SASDEPLOYID}-*); do
        echo ${viya_process}
        if [[ "${viya_process}" != *"sas-${SASDEPLOYID}-all-services" ]] &&
           [[ "${viya_process}" != *"sasgpud"* ]] &&
           [[ "${viya_process}" != *"sas-${SASDEPLOYID}-ops-agent-default" ]]; then
            echo "[INFO]  : Starting ${viya_process}"
            ${viya_process} start
        fi
    done

<<<<<<< HEAD
    # Pausing long enough to allow the services to get far enough in the start
    # process to generate a pid file as well as a log file.
    [[ -z ${SAS_PID_PAUSE+x} ]] && SAS_PID_PAUSE=5
    sleep ${SAS_PID_PAUSE}

=======
>>>>>>> 39a7b13e
    if ${SAS_LOGS_TO_STDOUT}; then
        for logdir in $(ls -1 "/var/log/sas/${SASDEPLOYID}"); do
            if [ "${logdir}" != "all-services" ]; then
                logfile=$(ls -1r "/var/log/sas/${SASDEPLOYID}/${logdir}/${SASINSTANCE}/" | head -n 1 )
                if [ -f "${logfile}" ]; then
                    tail -f --verbose "/var/log/sas/${SASDEPLOYID}/${logdir}/${SASINSTANCE}/${logfile}" |
                        awk '/^==> / {a=substr($0, 5, length-8); next}
                                     {print a":"$0}' &
                fi
            fi
        done
    fi
<<<<<<< HEAD
=======

>>>>>>> 39a7b13e
}

function docker_shutdown_sas_services()
{
    echo
    echo_line "Shutting down SAS services"
    echo

    for _pidf in $(ls -1 /var/run/sas/sas-viya-*); do
        if [[ "${_pidf}" != *"sas-${SASDEPLOYID}-consul-${SASINSTANCE}"* ]]; then
            SERVICE_PID=$(cat ${_pidf})
            set +e
            ps -p ${SERVICE_PID} | grep -q ${SERVICE_PID} 2>/dev/null
            process_check_rc=$?
            set -e
            if (( ${process_check_rc} == 0 )); then
                echo "      Stopping process from ${_pidf}"
                kill -TERM $(cat ${_pidf})
            fi
        fi
    done

    if ${SAS_LOGS_TO_STDOUT}; then
        # Kill log tailing
        pkill -9 tail
    fi

    if [ -f "/etc/init.d/sas-viya-consul-default" ]; then
        echo_line "Stop local consul"
        ${SASHOME}/bin/consul leave && sleep 5
        /etc/init.d/sas-${SASDEPLOYID}-consul-${SASINSTANCE} stop
    fi

    exit 0
}

###############################################################################
# Keep the container alive until it is killed
###############################################################################
function docker_check_process()
{
    max_failures=3
    failures=0
    while :; do
      if [ -f ${DOCKERPIDFILE} ]; then
        SERVICE_PID=$(cat ${DOCKERPIDFILE})
        set +e
        ps -p ${SERVICE_PID} |grep -q ${SERVICE_PID} 2>/dev/null
        process_check_rc=$?
        set -e
        if (( ${process_check_rc} != 0 )); then
          echo_line "Process is not running... PID = ${SERVICE_PID}"
          failures=$[failures+1]
          if [ ${failures} -eq ${max_failures} ];then
            exit 1
          fi
        else
          failures=0
        fi
      else
        echo_line "PID file not found"
        failures=$[failures+1]
        if [ ${failures} -eq ${max_failures} ];then
            exit 1
        fi
      fi
      sleep 5
    done
}

function docker_check_sas_services()
{
    while :; do
        sleep 3
        for _pidf in $(ls -1 /var/run/sas/sas-${SASDEPLOYID}-*); do
            # Skip checking all-services and ops-agent. Trying to not use all-services 
            # in the docker image. Not sure if it will be Docker compliant for SuSE
            # based images. Skipping ops-agent, because we will manage that in 
            # a different way.
            if [[ "${_pidf}" != *"sas-${SASDEPLOYID}-all-services"* ]] &&
               [[ "${_pidf}" != *"sas-${SASDEPLOYID}-ops-agent-default"* ]]; then
                if [ -f ${_pidf} ]; then
                    SERVICE_PID=$(cat ${_pidf})
                    set +e
                    ps -p ${SERVICE_PID} | grep -q ${SERVICE_PID} 2>/dev/null
                    process_check_rc=$?
                    set -e
                    if (( ${process_check_rc} != 0 )); then
                        echo;
                        echo "Process is not running..."
                        echo "    File = ${_pidf}";
                        echo "    PID = ${SERVICE_PID}";
                        docker_shutdown_sas_services
                    fi
                else
                    echo; echo "PID file not found: $_pidf"; echo
                    docker_shutdown_sas_services
                fi
            fi
        done
    done
}

###############################################################################
# Write environment variables to a config for use by scripts.
# File needs to be written to an area that does not need to know some ENV
# for its location.
###############################################################################
function save_env()
{
    # config file saved to /opt/sas/config/SVC-env.sh
    # /opt/sas/config/pgpool-env.sh

    _svc=$1
    _key=$2

    if [ ! -d /opt/sas/config ];then
        mkdir /opt/sas/config
    fi

    _cfg_file=/opt/sas/config/${_svc}-env.sh
    echo "export ${_key}=$(eval echo \$${_key})" >> ${_cfg_file}
}

###############################################################################
# Use consul-template to update a configuration file, once.
###############################################################################
function update_config_from_consul {
    ctmplfile=$1
    targetfile=$2
    fileuser=$3
    filegroup=$4
    fileperms=$5

    ### This probably should move to the start process.
    # generate the needed configuration files
    echo_line "Generate config files using consul-template"
    # TODO: export the environment options
    ${SASHOME}/bin/consul-template ${CONSUL_TEMPLATE_OPTIONS} \
       -template="${ctmplfile}:${targetfile}" -once -log-level=debug

    chmod -v ${fileperms} ${targetfile}
    chown -v ${fileuser}:${filegroup} ${targetfile}
}<|MERGE_RESOLUTION|>--- conflicted
+++ resolved
@@ -189,14 +189,11 @@
         fi
     done
 
-<<<<<<< HEAD
     # Pausing long enough to allow the services to get far enough in the start
     # process to generate a pid file as well as a log file.
     [[ -z ${SAS_PID_PAUSE+x} ]] && SAS_PID_PAUSE=5
     sleep ${SAS_PID_PAUSE}
 
-=======
->>>>>>> 39a7b13e
     if ${SAS_LOGS_TO_STDOUT}; then
         for logdir in $(ls -1 "/var/log/sas/${SASDEPLOYID}"); do
             if [ "${logdir}" != "all-services" ]; then
@@ -209,10 +206,6 @@
             fi
         done
     fi
-<<<<<<< HEAD
-=======
-
->>>>>>> 39a7b13e
 }
 
 function docker_shutdown_sas_services()
