--- conflicted
+++ resolved
@@ -373,12 +373,8 @@
 	deploymentType := flag.String("type", "single", "")
 	skipMirrorValidation := flag.Bool("skip-mirror-url-validation", false, "")
 	skipDockerValidation := flag.Bool("skip-docker-url-validation", false, "")
-<<<<<<< HEAD
 	tagOverride := flag.String("tag", RecipeVersion+"-"+order.TimestampTag, "")
-=======
-	tagOverride := flag.String("tag", RECIPE_VERSION+"-"+order.TimestampTag, "")
 	builderPort := flag.String("builder-port", "1976", "")
->>>>>>> bee6b65a
 
 	// By default detect the cpu core count and utilize all of them
 	defaultWorkerCount := runtime.NumCPU()
@@ -1063,17 +1059,10 @@
 		imageNameOptions := []string{} // Image names that are in the software order
 		for index, container := range order.Containers {
 			matchFound := false
-<<<<<<< HEAD
-			for _, target := range order.BuildOnly {
-				// Container's name is in the --build-only list
-				if strings.ToLower(strings.TrimSpace(target)) == strings.ToLower(strings.TrimSpace(container.Name)) {
-					totalMatchesFound++
-=======
 			imageNameOptions = append(imageNameOptions, container.Name)
 			for _, targetName := range order.BuildOnly {
 				if container.Name == targetName {
 					// Container's name is in the --build-only list
->>>>>>> bee6b65a
 					matchFound = true
 					imageNameMatches = append(imageNameMatches, container.Name)
 				}
